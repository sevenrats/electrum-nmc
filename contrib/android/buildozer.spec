--- conflicted
+++ resolved
@@ -20,17 +20,11 @@
 
 # (list) List of directory to exclude (let empty to not exclude anything)
 source.exclude_dirs = bin, build, dist, contrib,
-<<<<<<< HEAD
     electrum_nmc/electrum/tests,
     electrum_nmc/electrum/gui/qt,
-    electrum_nmc/electrum/gui/kivy/theming/light
-=======
-    electrum/tests,
-    electrum/gui/qt,
-    electrum/gui/kivy/theming/light,
+    electrum_nmc/electrum/gui/kivy/theming/light,
     packages/qdarkstyle,
     packages/qtpy
->>>>>>> 37f6aec1
 # (list) List of exclusions using pattern matching
 source.exclude_patterns = Makefile,setup*
 
