#!/bin/bash

# Please update these carefully, some versions won't work under Wine
NSIS_FILENAME=nsis-3.05-setup.exe
NSIS_URL=https://downloads.sourceforge.net/project/nsis/NSIS%203/3.05/$NSIS_FILENAME
NSIS_SHA256=1a3cc9401667547b9b9327a177b13485f7c59c2303d4b6183e7bc9e6c8d6bfdb

LIBUSB_REPO="https://github.com/libusb/libusb.git"
LIBUSB_COMMIT="e782eeb2514266f6738e242cdcb18e3ae1ed06fa"
# ^ tag v1.0.23

PYINSTALLER_REPO="https://github.com/SomberNight/pyinstaller.git"
PYINSTALLER_COMMIT="6e455b2c1208465742484436009bfb1e1baf2e01"
# ^ tag 4.0, plus a custom commit that fixes cross-compilation with MinGW

PYTHON_VERSION=3.8.7

## These settings probably don't need change
export WINEPREFIX=/opt/wine64
export WINEDEBUG=-all

PYTHON_FOLDER="python3"
PYHOME="c:/$PYTHON_FOLDER"
PYTHON="wine $PYHOME/python.exe -OO -B"


# Let's begin!
set -e

here="$(dirname "$(readlink -e "$0")")"

. "$CONTRIB"/build_tools_util.sh

info "Booting wine."
wine 'wineboot'


cd "$CACHEDIR"
mkdir -p $WINEPREFIX/drive_c/tmp

info "Installing Python."
# note: you might need "sudo apt-get install dirmngr" for the following
# keys from https://www.python.org/downloads/#pubkeys
KEYRING_PYTHON_DEV="keyring-electrum-build-python-dev.gpg"
gpg --no-default-keyring --keyring $KEYRING_PYTHON_DEV --import "$here"/gpg_keys/7ED10B6531D7C8E1BC296021FC624643487034E5.asc
if [ "$GCC_TRIPLET_HOST" = "i686-w64-mingw32" ] ; then
    ARCH="win32"
elif [ "$GCC_TRIPLET_HOST" = "x86_64-w64-mingw32" ] ; then
    ARCH="amd64"
else
    fail "unexpected GCC_TRIPLET_HOST: $GCC_TRIPLET_HOST"
fi
PYTHON_DOWNLOADS="$CACHEDIR/python$PYTHON_VERSION-$ARCH"
mkdir -p "$PYTHON_DOWNLOADS"
for msifile in core dev exe lib pip tools; do
    echo "Installing $msifile..."
    download_if_not_exist "$PYTHON_DOWNLOADS/${msifile}.msi" "https://www.python.org/ftp/python/$PYTHON_VERSION/$ARCH/${msifile}.msi"
    download_if_not_exist "$PYTHON_DOWNLOADS/${msifile}.msi.asc" "https://www.python.org/ftp/python/$PYTHON_VERSION/$ARCH/${msifile}.msi.asc"
    verify_signature "$PYTHON_DOWNLOADS/${msifile}.msi.asc" $KEYRING_PYTHON_DEV
    wine msiexec /i "$PYTHON_DOWNLOADS/${msifile}.msi" /qb TARGETDIR=$PYHOME
done

info "Installing build dependencies."
$PYTHON -m pip install --no-dependencies --no-warn-script-location -r "$CONTRIB"/deterministic-build/requirements-build-wine.txt

info "Installing dependencies specific to binaries."
$PYTHON -m pip install --no-dependencies --no-warn-script-location -r "$CONTRIB"/deterministic-build/requirements-binaries.txt

info "Installing NSIS."
download_if_not_exist "$CACHEDIR/$NSIS_FILENAME" "$NSIS_URL"
verify_hash "$CACHEDIR/$NSIS_FILENAME" "$NSIS_SHA256"
wine "$CACHEDIR/$NSIS_FILENAME" /S


info "Compiling libusb..."
(
    cd "$CACHEDIR"
    if [ -f "libusb/libusb/.libs/libusb-1.0.dll" ]; then
        info "libusb-1.0.dll already built, skipping"
        exit 0
    fi
    rm -rf libusb
    mkdir libusb
    cd libusb
    # Shallow clone
    git init
    git remote add origin $LIBUSB_REPO
    git fetch --depth 1 origin $LIBUSB_COMMIT
    git checkout -b pinned "${LIBUSB_COMMIT}^{commit}"
    echo "libusb_1_0_la_LDFLAGS += -Wc,-static" >> libusb/Makefile.am
    ./bootstrap.sh || fail "Could not bootstrap libusb"
    host="$GCC_TRIPLET_HOST"
    LDFLAGS="-Wl,--no-insert-timestamp" ./configure \
        --host=$host \
        --build=$GCC_TRIPLET_BUILD || fail "Could not run ./configure for libusb"
    make -j4 || fail "Could not build libusb"
    ${host}-strip libusb/.libs/libusb-1.0.dll
) || fail "libusb build failed"
cp "$CACHEDIR/libusb/libusb/.libs/libusb-1.0.dll" $WINEPREFIX/drive_c/tmp/  || fail "Could not copy libusb to its destination"


<<<<<<< HEAD
# copy libsecp dll (already built)
cp "$PROJECT_ROOT/electrum_nmc/electrum/libsecp256k1-0.dll" $WINEPREFIX/drive_c/tmp/ || fail "Could not copy libsecp to its destination"
=======
# copy already built DLLs
cp "$PROJECT_ROOT/electrum/libsecp256k1-0.dll" $WINEPREFIX/drive_c/tmp/ || fail "Could not copy libsecp to its destination"
cp "$PROJECT_ROOT/electrum/libzbar-0.dll" $WINEPREFIX/drive_c/tmp/ || fail "Could not copy libzbar to its destination"
>>>>>>> 4f53cc15


info "Building PyInstaller."
# we build our own PyInstaller boot loader as the default one has high
# anti-virus false positives
(
    cd "$WINEPREFIX/drive_c/electrum"
    ELECTRUM_COMMIT_HASH=$(git rev-parse HEAD)
    cd "$CACHEDIR"
    rm -rf pyinstaller
    mkdir pyinstaller
    cd pyinstaller
    # Shallow clone
    git init
    git remote add origin $PYINSTALLER_REPO
    git fetch --depth 1 origin $PYINSTALLER_COMMIT
    git checkout -b pinned "${PYINSTALLER_COMMIT}^{commit}"
    rm -fv PyInstaller/bootloader/Windows-*/run*.exe || true
    # add reproducible randomness. this ensures we build a different bootloader for each commit.
    # if we built the same one for all releases, that might also get anti-virus false positives
    echo "const char *electrum_tag = \"tagged by Electrum@$ELECTRUM_COMMIT_HASH\";" >> ./bootloader/src/pyi_main.c
    pushd bootloader
    # cross-compile to Windows using host python
    python3 ./waf all CC="${GCC_TRIPLET_HOST}-gcc" \
                      CFLAGS="-static \
                              -Wno-dangling-else \
                              -Wno-error=unused-value \
                              -Wno-error=implicit-function-declaration \
                              -Wno-error=int-to-pointer-cast \
                              -Wno-error=stringop-truncation"
    popd
    # sanity check bootloader is there:
    if [ "$GCC_TRIPLET_HOST" = "i686-w64-mingw32" ] ; then
        [[ -e PyInstaller/bootloader/Windows-32bit/runw.exe ]] || fail "Could not find runw.exe in target dir! (32bit)"
    elif [ "$GCC_TRIPLET_HOST" = "x86_64-w64-mingw32" ] ; then
        [[ -e PyInstaller/bootloader/Windows-64bit/runw.exe ]] || fail "Could not find runw.exe in target dir! (64bit)"
    else
        fail "unexpected GCC_TRIPLET_HOST: $GCC_TRIPLET_HOST"
    fi
) || fail "PyInstaller build failed"
info "Installing PyInstaller."
$PYTHON -m pip install --no-dependencies --no-warn-script-location ./pyinstaller

info "Wine is configured."<|MERGE_RESOLUTION|>--- conflicted
+++ resolved
@@ -99,14 +99,9 @@
 cp "$CACHEDIR/libusb/libusb/.libs/libusb-1.0.dll" $WINEPREFIX/drive_c/tmp/  || fail "Could not copy libusb to its destination"
 
 
-<<<<<<< HEAD
-# copy libsecp dll (already built)
+# copy already built DLLs
 cp "$PROJECT_ROOT/electrum_nmc/electrum/libsecp256k1-0.dll" $WINEPREFIX/drive_c/tmp/ || fail "Could not copy libsecp to its destination"
-=======
-# copy already built DLLs
-cp "$PROJECT_ROOT/electrum/libsecp256k1-0.dll" $WINEPREFIX/drive_c/tmp/ || fail "Could not copy libsecp to its destination"
-cp "$PROJECT_ROOT/electrum/libzbar-0.dll" $WINEPREFIX/drive_c/tmp/ || fail "Could not copy libzbar to its destination"
->>>>>>> 4f53cc15
+cp "$PROJECT_ROOT/electrum_nmc/electrum/libzbar-0.dll" $WINEPREFIX/drive_c/tmp/ || fail "Could not copy libzbar to its destination"
 
 
 info "Building PyInstaller."
