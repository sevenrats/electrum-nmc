#!/bin/bash

# Please update these carefully, some versions won't work under Wine
NSIS_FILENAME=nsis-3.05-setup.exe
NSIS_URL=https://downloads.sourceforge.net/project/nsis/NSIS%203/3.05/$NSIS_FILENAME
NSIS_SHA256=1a3cc9401667547b9b9327a177b13485f7c59c2303d4b6183e7bc9e6c8d6bfdb

LIBUSB_REPO="https://github.com/libusb/libusb.git"
LIBUSB_COMMIT="c6a35c56016ea2ab2f19115d2ea1e85e0edae155"
# ^ tag v1.0.24

PYINSTALLER_REPO="https://github.com/SomberNight/pyinstaller.git"
PYINSTALLER_COMMIT="80ee4d613ecf75a1226b960a560ee01459e65ddb"
# ^ tag 4.2, plus a custom commit that fixes cross-compilation with MinGW

PYTHON_VERSION=3.8.8


# Let's begin!
set -e

here="$(dirname "$(readlink -e "$0")")"

. "$CONTRIB"/build_tools_util.sh

info "Booting wine."
wine 'wineboot'


cd "$CACHEDIR"
mkdir -p $WINEPREFIX/drive_c/tmp

info "Installing Python."
# note: you might need "sudo apt-get install dirmngr" for the following
# keys from https://www.python.org/downloads/#pubkeys
KEYRING_PYTHON_DEV="keyring-electrum-build-python-dev.gpg"
gpg --no-default-keyring --keyring $KEYRING_PYTHON_DEV --import "$here"/gpg_keys/7ED10B6531D7C8E1BC296021FC624643487034E5.asc
if [ "$WIN_ARCH" = "win32" ] ; then
    PYARCH="win32"
elif [ "$WIN_ARCH" = "win64" ] ; then
    PYARCH="amd64"
else
    fail "unexpected WIN_ARCH: $WIN_ARCH"
fi
PYTHON_DOWNLOADS="$CACHEDIR/python$PYTHON_VERSION"
mkdir -p "$PYTHON_DOWNLOADS"
for msifile in core dev exe lib pip tools; do
    echo "Installing $msifile..."
    download_if_not_exist "$PYTHON_DOWNLOADS/${msifile}.msi" "https://www.python.org/ftp/python/$PYTHON_VERSION/$PYARCH/${msifile}.msi"
    download_if_not_exist "$PYTHON_DOWNLOADS/${msifile}.msi.asc" "https://www.python.org/ftp/python/$PYTHON_VERSION/$PYARCH/${msifile}.msi.asc"
    verify_signature "$PYTHON_DOWNLOADS/${msifile}.msi.asc" $KEYRING_PYTHON_DEV
    wine msiexec /i "$PYTHON_DOWNLOADS/${msifile}.msi" /qb TARGETDIR=$WINE_PYHOME
done

break_legacy_easy_install

info "Installing build dependencies."
$WINE_PYTHON -m pip install --no-dependencies --no-warn-script-location \
    --cache-dir "$WINE_PIP_CACHE_DIR" -r "$CONTRIB"/deterministic-build/requirements-build-wine.txt

info "Installing NSIS."
download_if_not_exist "$CACHEDIR/$NSIS_FILENAME" "$NSIS_URL"
verify_hash "$CACHEDIR/$NSIS_FILENAME" "$NSIS_SHA256"
wine "$CACHEDIR/$NSIS_FILENAME" /S


info "Compiling libusb..."
(
    cd "$CACHEDIR"
    if [ -f "libusb/libusb/.libs/libusb-1.0.dll" ]; then
        info "libusb-1.0.dll already built, skipping"
        exit 0
    fi
    rm -rf libusb
    mkdir libusb
    cd libusb
    # Shallow clone
    git init
    git remote add origin $LIBUSB_REPO
    git fetch --depth 1 origin $LIBUSB_COMMIT
    git checkout -b pinned "${LIBUSB_COMMIT}^{commit}"
    echo "libusb_1_0_la_LDFLAGS += -Wc,-static" >> libusb/Makefile.am
    ./bootstrap.sh || fail "Could not bootstrap libusb"
    host="$GCC_TRIPLET_HOST"
    LDFLAGS="-Wl,--no-insert-timestamp" ./configure \
        --host=$host \
        --build=$GCC_TRIPLET_BUILD || fail "Could not run ./configure for libusb"
    make -j4 || fail "Could not build libusb"
    ${host}-strip libusb/.libs/libusb-1.0.dll
) || fail "libusb build failed"
cp "$CACHEDIR/libusb/libusb/.libs/libusb-1.0.dll" $WINEPREFIX/drive_c/tmp/  || fail "Could not copy libusb to its destination"


# copy already built DLLs
<<<<<<< HEAD
cp "$PROJECT_ROOT/electrum_nmc/electrum/libsecp256k1-0.dll" $WINEPREFIX/drive_c/tmp/ || fail "Could not copy libsecp to its destination"
cp "$PROJECT_ROOT/electrum_nmc/electrum/libzbar-0.dll" $WINEPREFIX/drive_c/tmp/ || fail "Could not copy libzbar to its destination"
=======
cp "$DLL_TARGET_DIR/libsecp256k1-0.dll" $WINEPREFIX/drive_c/tmp/ || fail "Could not copy libsecp to its destination"
cp "$DLL_TARGET_DIR/libzbar-0.dll" $WINEPREFIX/drive_c/tmp/ || fail "Could not copy libzbar to its destination"
>>>>>>> 867749ef


info "Building PyInstaller."
# we build our own PyInstaller boot loader as the default one has high
# anti-virus false positives
(
    if [ "$WIN_ARCH" = "win32" ] ; then
        PYINST_ARCH="32bit"
    elif [ "$WIN_ARCH" = "win64" ] ; then
        PYINST_ARCH="64bit"
    else
        fail "unexpected WIN_ARCH: $WIN_ARCH"
    fi
    if [ -f "$CACHEDIR/pyinstaller/PyInstaller/bootloader/Windows-$PYINST_ARCH/runw.exe" ]; then
        info "pyinstaller already built, skipping"
        exit 0
    fi
    cd "$WINEPREFIX/drive_c/electrum"
    ELECTRUM_COMMIT_HASH=$(git rev-parse HEAD)
    cd "$CACHEDIR"
    rm -rf pyinstaller
    mkdir pyinstaller
    cd pyinstaller
    # Shallow clone
    git init
    git remote add origin $PYINSTALLER_REPO
    git fetch --depth 1 origin $PYINSTALLER_COMMIT
    git checkout -b pinned "${PYINSTALLER_COMMIT}^{commit}"
    rm -fv PyInstaller/bootloader/Windows-*/run*.exe || true
    # add reproducible randomness. this ensures we build a different bootloader for each commit.
    # if we built the same one for all releases, that might also get anti-virus false positives
    echo "const char *electrum_tag = \"tagged by Electrum@$ELECTRUM_COMMIT_HASH\";" >> ./bootloader/src/pyi_main.c
    pushd bootloader
    # cross-compile to Windows using host python
    python3 ./waf all CC="${GCC_TRIPLET_HOST}-gcc" \
                      CFLAGS="-static \
                              -Wno-dangling-else \
                              -Wno-error=unused-value \
                              -Wno-error=implicit-function-declaration \
                              -Wno-error=int-to-pointer-cast \
                              -Wno-error=stringop-truncation"
    popd
    # sanity check bootloader is there:
    [[ -e "PyInstaller/bootloader/Windows-$PYINST_ARCH/runw.exe" ]] || fail "Could not find runw.exe in target dir!"
) || fail "PyInstaller build failed"
info "Installing PyInstaller."
$WINE_PYTHON -m pip install --no-dependencies --no-warn-script-location ./pyinstaller

info "Wine is configured."<|MERGE_RESOLUTION|>--- conflicted
+++ resolved
@@ -92,13 +92,8 @@
 
 
 # copy already built DLLs
-<<<<<<< HEAD
-cp "$PROJECT_ROOT/electrum_nmc/electrum/libsecp256k1-0.dll" $WINEPREFIX/drive_c/tmp/ || fail "Could not copy libsecp to its destination"
-cp "$PROJECT_ROOT/electrum_nmc/electrum/libzbar-0.dll" $WINEPREFIX/drive_c/tmp/ || fail "Could not copy libzbar to its destination"
-=======
 cp "$DLL_TARGET_DIR/libsecp256k1-0.dll" $WINEPREFIX/drive_c/tmp/ || fail "Could not copy libsecp to its destination"
 cp "$DLL_TARGET_DIR/libzbar-0.dll" $WINEPREFIX/drive_c/tmp/ || fail "Could not copy libzbar to its destination"
->>>>>>> 867749ef
 
 
 info "Building PyInstaller."
