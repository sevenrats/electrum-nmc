#!/bin/bash

NAME_ROOT=electrum-nmc

# These settings probably don't need any change
export WINEPREFIX=/opt/wine64
export PYTHONDONTWRITEBYTECODE=1
export PYTHONHASHSEED=22

PYHOME=c:/python3
PYTHON="wine $PYHOME/python.exe -OO -B"


# Let's begin!
set -e

here="$(dirname "$(readlink -e "$0")")"

<<<<<<< HEAD
pushd $WINEPREFIX/drive_c/electrum-nmc
=======
. "$CONTRIB"/build_tools_util.sh
>>>>>>> 9884b389

pushd $WINEPREFIX/drive_c/electrum

VERSION=`git describe --tags --dirty --always`
info "Last commit: $VERSION"

# Load electrum-locale for this release
git submodule update --init

pushd ./contrib/deterministic-build/electrum-locale
if ! which msgfmt > /dev/null 2>&1; then
    fail "Please install gettext"
fi
for i in ./locale/*; do
    dir=$WINEPREFIX/drive_c/electrum-nmc/electrum_nmc/electrum/$i/LC_MESSAGES
    mkdir -p $dir
    msgfmt --output-file=$dir/electrum.mo $i/electrum.po || true
done
popd

find -exec touch -d '2000-11-11T11:11:11+00:00' {} +
popd

<<<<<<< HEAD
cp $WINEPREFIX/drive_c/electrum-nmc/LICENCE .
=======
>>>>>>> 9884b389

# Install frozen dependencies
$PYTHON -m pip install -r "$CONTRIB"/deterministic-build/requirements.txt

$PYTHON -m pip install -r "$CONTRIB"/deterministic-build/requirements-hw.txt

pushd $WINEPREFIX/drive_c/electrum-nmc
# see https://github.com/pypa/pip/issues/2195 -- pip makes a copy of the entire directory
<<<<<<< HEAD
echo "Pip installing Electrum-NMC. This might take a long time if the project folder is large."
=======
info "Pip installing Electrum. This might take a long time if the project folder is large."
>>>>>>> 9884b389
$PYTHON -m pip install .
popd


rm -rf dist/

# build standalone and portable versions
info "Running pyinstaller..."
wine "$PYHOME/scripts/pyinstaller.exe" --noconfirm --ascii --clean --name $NAME_ROOT-$VERSION -w deterministic.spec

# set timestamps in dist, in order to make the installer reproducible
pushd dist
find -exec touch -d '2000-11-11T11:11:11+00:00' {} +
popd

info "building NSIS installer"
# $VERSION could be passed to the electrum.nsi script, but this would require some rewriting in the script itself.
wine "$WINEPREFIX/drive_c/Program Files (x86)/NSIS/makensis.exe" /DPRODUCT_VERSION=$VERSION electrum.nsi

cd dist
mv electrum-nmc-setup.exe $NAME_ROOT-$VERSION-setup.exe
cd ..

<<<<<<< HEAD
echo "Done."
sha256sum dist/electrum-nmc*exe
=======
sha256sum dist/electrum*.exe
>>>>>>> 9884b389
<|MERGE_RESOLUTION|>--- conflicted
+++ resolved
@@ -16,13 +16,9 @@
 
 here="$(dirname "$(readlink -e "$0")")"
 
-<<<<<<< HEAD
+. "$CONTRIB"/build_tools_util.sh
+
 pushd $WINEPREFIX/drive_c/electrum-nmc
-=======
-. "$CONTRIB"/build_tools_util.sh
->>>>>>> 9884b389
-
-pushd $WINEPREFIX/drive_c/electrum
 
 VERSION=`git describe --tags --dirty --always`
 info "Last commit: $VERSION"
@@ -44,10 +40,6 @@
 find -exec touch -d '2000-11-11T11:11:11+00:00' {} +
 popd
 
-<<<<<<< HEAD
-cp $WINEPREFIX/drive_c/electrum-nmc/LICENCE .
-=======
->>>>>>> 9884b389
 
 # Install frozen dependencies
 $PYTHON -m pip install -r "$CONTRIB"/deterministic-build/requirements.txt
@@ -56,11 +48,7 @@
 
 pushd $WINEPREFIX/drive_c/electrum-nmc
 # see https://github.com/pypa/pip/issues/2195 -- pip makes a copy of the entire directory
-<<<<<<< HEAD
-echo "Pip installing Electrum-NMC. This might take a long time if the project folder is large."
-=======
-info "Pip installing Electrum. This might take a long time if the project folder is large."
->>>>>>> 9884b389
+info "Pip installing Electrum-NMC. This might take a long time if the project folder is large."
 $PYTHON -m pip install .
 popd
 
@@ -84,9 +72,4 @@
 mv electrum-nmc-setup.exe $NAME_ROOT-$VERSION-setup.exe
 cd ..
 
-<<<<<<< HEAD
-echo "Done."
-sha256sum dist/electrum-nmc*exe
-=======
-sha256sum dist/electrum*.exe
->>>>>>> 9884b389
+sha256sum dist/electrum-nmc*.exe