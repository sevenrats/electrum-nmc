#!/bin/bash

NAME_ROOT=electrum-nmc

export PYTHONDONTWRITEBYTECODE=1


# Let's begin!
set -e

. "$CONTRIB"/build_tools_util.sh

pushd $WINEPREFIX/drive_c/electrum-nmc

VERSION=`git describe --tags --dirty --always`
info "Last commit: $VERSION"

# Load electrum-locale for this release
git submodule update --init

pushd ./contrib/deterministic-build/electrum-locale
if ! which msgfmt > /dev/null 2>&1; then
    fail "Please install gettext"
fi
for i in ./locale/*; do
    dir=$WINEPREFIX/drive_c/electrum-nmc/electrum_nmc/electrum/$i/LC_MESSAGES
    mkdir -p $dir
    msgfmt --output-file=$dir/electrum.mo $i/electrum.po || true
done
popd

info "Compiling Namecoin-Qt forms..."
./contrib/make_qt_forms

info "Copying www root..."
rm -rf electrum_nmc/electrum/www
cp -a electrum/www electrum_nmc/electrum/www

find -exec touch -d '2000-11-11T11:11:11+00:00' {} +
popd


# Install frozen dependencies
$WINE_PYTHON -m pip install --no-dependencies --no-warn-script-location \
    --cache-dir "$WINE_PIP_CACHE_DIR" -r "$CONTRIB"/deterministic-build/requirements.txt

$WINE_PYTHON -m pip install --no-dependencies --no-warn-script-location \
    --cache-dir "$WINE_PIP_CACHE_DIR" -r "$CONTRIB"/deterministic-build/requirements-binaries.txt

$WINE_PYTHON -m pip install --no-dependencies --no-warn-script-location \
    --cache-dir "$WINE_PIP_CACHE_DIR" -r "$CONTRIB"/deterministic-build/requirements-hw.txt

pushd $WINEPREFIX/drive_c/electrum-nmc
# see https://github.com/pypa/pip/issues/2195 -- pip makes a copy of the entire directory
<<<<<<< HEAD
info "Pip installing Electrum-NMC. This might take a long time if the project folder is large."
$PYTHON -m pip install --no-dependencies --no-warn-script-location .
=======
info "Pip installing Electrum. This might take a long time if the project folder is large."
$WINE_PYTHON -m pip install --no-dependencies --no-warn-script-location .
>>>>>>> 867749ef
popd


rm -rf dist/

# build standalone and portable versions
info "Running pyinstaller..."
wine "$WINE_PYHOME/scripts/pyinstaller.exe" --noconfirm --ascii --clean --name $NAME_ROOT-$VERSION -w deterministic.spec

# set timestamps in dist, in order to make the installer reproducible
pushd dist
find -exec touch -d '2000-11-11T11:11:11+00:00' {} +
popd

info "building NSIS installer"
# $VERSION could be passed to the electrum.nsi script, but this would require some rewriting in the script itself.
wine "$WINEPREFIX/drive_c/Program Files (x86)/NSIS/makensis.exe" /DPRODUCT_VERSION=$VERSION electrum.nsi

cd dist
mv electrum-nmc-setup.exe $NAME_ROOT-$VERSION-setup.exe
cd ..

info "Padding binaries to 8-byte boundaries, and fixing COFF image checksum in PE header"
# note: 8-byte boundary padding is what osslsigncode uses:
#       https://github.com/mtrojnar/osslsigncode/blob/6c8ec4427a0f27c145973450def818e35d4436f6/osslsigncode.c#L3047
(
    cd dist
    for binary_file in ./*.exe; do
        info ">> fixing $binary_file..."
        # code based on https://github.com/erocarrera/pefile/blob/bbf28920a71248ed5c656c81e119779c131d9bd4/pefile.py#L5877
        python3 <<EOF
pe_file = "$binary_file"
with open(pe_file, "rb") as f:
    binary = bytearray(f.read())
pe_offset = int.from_bytes(binary[0x3c:0x3c+4], byteorder="little")
checksum_offset = pe_offset + 88
checksum = 0

# Pad data to 8-byte boundary.
remainder = len(binary) % 8
binary += bytes(8 - remainder)

for i in range(len(binary) // 4):
    if i == checksum_offset // 4:  # Skip the checksum field
        continue
    dword = int.from_bytes(binary[i*4:i*4+4], byteorder="little")
    checksum = (checksum & 0xffffffff) + dword + (checksum >> 32)
    if checksum > 2 ** 32:
        checksum = (checksum & 0xffffffff) + (checksum >> 32)

checksum = (checksum & 0xffff) + (checksum >> 16)
checksum = (checksum) + (checksum >> 16)
checksum = checksum & 0xffff
checksum += len(binary)

# Set the checksum
binary[checksum_offset : checksum_offset + 4] = int.to_bytes(checksum, byteorder="little", length=4)

with open(pe_file, "wb") as f:
    f.write(binary)
EOF
    done
)

sha256sum dist/electrum-nmc*.exe<|MERGE_RESOLUTION|>--- conflicted
+++ resolved
@@ -52,13 +52,8 @@
 
 pushd $WINEPREFIX/drive_c/electrum-nmc
 # see https://github.com/pypa/pip/issues/2195 -- pip makes a copy of the entire directory
-<<<<<<< HEAD
 info "Pip installing Electrum-NMC. This might take a long time if the project folder is large."
-$PYTHON -m pip install --no-dependencies --no-warn-script-location .
-=======
-info "Pip installing Electrum. This might take a long time if the project folder is large."
 $WINE_PYTHON -m pip install --no-dependencies --no-warn-script-location .
->>>>>>> 867749ef
 popd
 
 
