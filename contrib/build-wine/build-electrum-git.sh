--- conflicted
+++ resolved
@@ -49,13 +49,9 @@
 
 $PYTHON -m pip install -r ../../deterministic-build/requirements-hw.txt
 
-<<<<<<< HEAD
 pushd $WINEPREFIX/drive_c/electrum-nmc
-=======
-pushd $WINEPREFIX/drive_c/electrum
 # see https://github.com/pypa/pip/issues/2195 -- pip makes a copy of the entire directory
-echo "Pip installing Electrum. This might take a long time if the project folder is large."
->>>>>>> e3245e98
+echo "Pip installing Electrum-NMC. This might take a long time if the project folder is large."
 $PYTHON -m pip install .
 popd
 
