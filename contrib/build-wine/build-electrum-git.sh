#!/bin/bash

NAME_ROOT=electrum-nmc

# These settings probably don't need any change
export WINEPREFIX=/opt/wine64
export WINEDEBUG=-all
export PYTHONDONTWRITEBYTECODE=1
export PYTHONHASHSEED=22

PYHOME=c:/python3
PYTHON="wine $PYHOME/python.exe -OO -B"


# Let's begin!
set -e

here="$(dirname "$(readlink -e "$0")")"

. "$CONTRIB"/build_tools_util.sh

pushd $WINEPREFIX/drive_c/electrum-nmc

VERSION=`git describe --tags --dirty --always`
info "Last commit: $VERSION"

# Load electrum-locale for this release
git submodule update --init

pushd ./contrib/deterministic-build/electrum-locale
if ! which msgfmt > /dev/null 2>&1; then
    fail "Please install gettext"
fi
for i in ./locale/*; do
    dir=$WINEPREFIX/drive_c/electrum-nmc/electrum_nmc/electrum/$i/LC_MESSAGES
    mkdir -p $dir
    msgfmt --output-file=$dir/electrum.mo $i/electrum.po || true
done
popd

find -exec touch -d '2000-11-11T11:11:11+00:00' {} +
popd


# Install frozen dependencies
$PYTHON -m pip install --no-warn-script-location -r "$CONTRIB"/deterministic-build/requirements.txt

$PYTHON -m pip install --no-warn-script-location -r "$CONTRIB"/deterministic-build/requirements-hw.txt

pushd $WINEPREFIX/drive_c/electrum-nmc
# see https://github.com/pypa/pip/issues/2195 -- pip makes a copy of the entire directory
<<<<<<< HEAD
info "Pip installing Electrum-NMC. This might take a long time if the project folder is large."
$PYTHON -m pip install .
=======
info "Pip installing Electrum. This might take a long time if the project folder is large."
$PYTHON -m pip install --no-warn-script-location .
>>>>>>> 791451c4
popd


rm -rf dist/

# build standalone and portable versions
info "Running pyinstaller..."
wine "$PYHOME/scripts/pyinstaller.exe" --noconfirm --ascii --clean --name $NAME_ROOT-$VERSION -w deterministic.spec

# set timestamps in dist, in order to make the installer reproducible
pushd dist
find -exec touch -d '2000-11-11T11:11:11+00:00' {} +
popd

info "building NSIS installer"
# $VERSION could be passed to the electrum.nsi script, but this would require some rewriting in the script itself.
wine "$WINEPREFIX/drive_c/Program Files (x86)/NSIS/makensis.exe" /DPRODUCT_VERSION=$VERSION electrum.nsi

cd dist
mv electrum-nmc-setup.exe $NAME_ROOT-$VERSION-setup.exe
cd ..

<<<<<<< HEAD
sha256sum dist/electrum-nmc*.exe
=======
info "Padding binaries to 8-byte boundaries, and fixing COFF image checksum in PE header"
# note: 8-byte boundary padding is what osslsigncode uses:
#       https://github.com/mtrojnar/osslsigncode/blob/6c8ec4427a0f27c145973450def818e35d4436f6/osslsigncode.c#L3047
(
    cd dist
    for binary_file in ./*.exe; do
        info ">> fixing $binary_file..."
        # code based on https://github.com/erocarrera/pefile/blob/bbf28920a71248ed5c656c81e119779c131d9bd4/pefile.py#L5877
        python3 <<EOF
pe_file = "$binary_file"
with open(pe_file, "rb") as f:
    binary = bytearray(f.read())
pe_offset = int.from_bytes(binary[0x3c:0x3c+4], byteorder="little")
checksum_offset = pe_offset + 88
checksum = 0

# Pad data to 8-byte boundary.
remainder = len(binary) % 8
binary += bytes(8 - remainder)

for i in range(len(binary) // 4):
    if i == checksum_offset // 4:  # Skip the checksum field
        continue
    dword = int.from_bytes(binary[i*4:i*4+4], byteorder="little")
    checksum = (checksum & 0xffffffff) + dword + (checksum >> 32)
    if checksum > 2 ** 32:
        checksum = (checksum & 0xffffffff) + (checksum >> 32)

checksum = (checksum & 0xffff) + (checksum >> 16)
checksum = (checksum) + (checksum >> 16)
checksum = checksum & 0xffff
checksum += len(binary)

# Set the checksum
binary[checksum_offset : checksum_offset + 4] = int.to_bytes(checksum, byteorder="little", length=4)

with open(pe_file, "wb") as f:
    f.write(binary)
EOF
    done
)

sha256sum dist/electrum*.exe
>>>>>>> 791451c4
<|MERGE_RESOLUTION|>--- conflicted
+++ resolved
@@ -49,13 +49,8 @@
 
 pushd $WINEPREFIX/drive_c/electrum-nmc
 # see https://github.com/pypa/pip/issues/2195 -- pip makes a copy of the entire directory
-<<<<<<< HEAD
 info "Pip installing Electrum-NMC. This might take a long time if the project folder is large."
-$PYTHON -m pip install .
-=======
-info "Pip installing Electrum. This might take a long time if the project folder is large."
 $PYTHON -m pip install --no-warn-script-location .
->>>>>>> 791451c4
 popd
 
 
@@ -78,9 +73,6 @@
 mv electrum-nmc-setup.exe $NAME_ROOT-$VERSION-setup.exe
 cd ..
 
-<<<<<<< HEAD
-sha256sum dist/electrum-nmc*.exe
-=======
 info "Padding binaries to 8-byte boundaries, and fixing COFF image checksum in PE header"
 # note: 8-byte boundary padding is what osslsigncode uses:
 #       https://github.com/mtrojnar/osslsigncode/blob/6c8ec4427a0f27c145973450def818e35d4436f6/osslsigncode.c#L3047
@@ -123,5 +115,4 @@
     done
 )
 
-sha256sum dist/electrum*.exe
->>>>>>> 791451c4
+sha256sum dist/electrum-nmc*.exe