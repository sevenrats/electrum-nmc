FROM ubuntu:20.04@sha256:c95a8e48bf88e9849f3e0f723d9f49fa12c5a00cfc6e60d2bc99d87555295e4c

ENV LC_ALL=C.UTF-8 LANG=C.UTF-8
ENV DEBIAN_FRONTEND=noninteractive

RUN dpkg --add-architecture i386 && \
    apt-get update -q && \
    apt-get install -qy \
        wget=1.20.3-1ubuntu1 \
        gnupg2=2.2.19-3ubuntu2.1 \
        dirmngr=2.2.19-3ubuntu2.1 \
        python3-software-properties=0.98.9.2 \
        software-properties-common=0.98.9.2 \
        && \
    rm -rf /var/lib/apt/lists/* && \
    apt-get autoremove -y && \
    apt-get clean

RUN apt-get update -q && \
    apt-get install -qy \
        git=1:2.25.1-1ubuntu3 \
        p7zip-full=16.02+dfsg-7build1 \
        make=4.2.1-1.2 \
        mingw-w64=7.0.0-2 \
        mingw-w64-tools=7.0.0-2 \
        win-iconv-mingw-w64-dev=0.0.8-3 \
        autotools-dev=20180224.1 \
        autoconf=2.69-11.1 \
        autopoint=0.19.8.1-10build1 \
        libtool=2.4.6-14 \
        gettext=0.19.8.1-10build1 \
        && \
    rm -rf /var/lib/apt/lists/* && \
    apt-get autoremove -y && \
    apt-get clean

RUN wget -nc https://dl.winehq.org/wine-builds/Release.key && \
        echo "c51bcb8cc4a12abfbd7c7660eaf90f49674d15e222c262f27e6c96429111b822 Release.key" | sha256sum -c - && \
        apt-key add Release.key && \
        rm Release.key && \
    wget -nc https://dl.winehq.org/wine-builds/winehq.key && \
        echo "78b185fabdb323971d13bd329fefc8038e08559aa51c4996de18db0639a51df6 winehq.key" | sha256sum -c - && \
        apt-key add winehq.key && \
        rm winehq.key && \
    apt-add-repository https://dl.winehq.org/wine-builds/ubuntu/ && \
    apt-get update -q && \
    apt-get install -qy \
<<<<<<< HEAD
        wine-stable-amd64:amd64=4.0.3~bionic \
        wine-stable-i386:i386=4.0.3~bionic \
        wine-stable:amd64=4.0.3~bionic \
        winehq-stable:amd64=4.0.3~bionic

# For compiling Namecoin-Qt forms
RUN apt-get update -q && \
        apt-get install -qy \
        pyqt5-dev-tools=5.10.1+dfsg-1ubuntu2

RUN rm -rf /var/lib/apt/lists/* && \
=======
        wine-stable-amd64:amd64=5.0.3~focal \
        wine-stable-i386:i386=5.0.3~focal \
        wine-stable:amd64=5.0.3~focal \
        winehq-stable:amd64=5.0.3~focal \
        && \
    rm -rf /var/lib/apt/lists/* && \
>>>>>>> 4f53cc15
    apt-get autoremove -y && \
    apt-get clean<|MERGE_RESOLUTION|>--- conflicted
+++ resolved
@@ -34,6 +34,7 @@
     apt-get autoremove -y && \
     apt-get clean
 
+# pyqt5-dev-tools is for compiling Namecoin-Qt forms
 RUN wget -nc https://dl.winehq.org/wine-builds/Release.key && \
         echo "c51bcb8cc4a12abfbd7c7660eaf90f49674d15e222c262f27e6c96429111b822 Release.key" | sha256sum -c - && \
         apt-key add Release.key && \
@@ -45,25 +46,14 @@
     apt-add-repository https://dl.winehq.org/wine-builds/ubuntu/ && \
     apt-get update -q && \
     apt-get install -qy \
-<<<<<<< HEAD
-        wine-stable-amd64:amd64=4.0.3~bionic \
-        wine-stable-i386:i386=4.0.3~bionic \
-        wine-stable:amd64=4.0.3~bionic \
-        winehq-stable:amd64=4.0.3~bionic
-
-# For compiling Namecoin-Qt forms
-RUN apt-get update -q && \
-        apt-get install -qy \
-        pyqt5-dev-tools=5.10.1+dfsg-1ubuntu2
-
-RUN rm -rf /var/lib/apt/lists/* && \
-=======
         wine-stable-amd64:amd64=5.0.3~focal \
         wine-stable-i386:i386=5.0.3~focal \
         wine-stable:amd64=5.0.3~focal \
         winehq-stable:amd64=5.0.3~focal \
         && \
+    apt-get install -qy \
+        pyqt5-dev-tools=5.10.1+dfsg-1ubuntu2 \
+        && \
     rm -rf /var/lib/apt/lists/* && \
->>>>>>> 4f53cc15
     apt-get autoremove -y && \
     apt-get clean