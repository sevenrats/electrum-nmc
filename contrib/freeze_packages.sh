#!/bin/bash
# Run this after a new release to update dependencies

set -e

venv_dir=~/.electrum-venv
contrib=$(dirname "$0")

# note: we should not use a higher version of python than what the binaries bundle
if [[ ! "$SYSTEM_PYTHON" ]] ; then
    SYSTEM_PYTHON=$(which python3.6) || printf ""
else
    SYSTEM_PYTHON=$(which $SYSTEM_PYTHON) || printf ""
fi
if [[ ! "$SYSTEM_PYTHON" ]] ; then
    echo "Please specify which python to use in \$SYSTEM_PYTHON" && exit 1;
fi

which virtualenv > /dev/null 2>&1 || { echo "Please install virtualenv" && exit 1; }

${SYSTEM_PYTHON} -m hashin -h > /dev/null 2>&1 || { ${SYSTEM_PYTHON} -m pip install hashin; }

<<<<<<< HEAD
for i in '' '-hw' '-binaries' '-binaries-mac' '-build-wine' '-build-mac' '-build-sdist' '-build-appimage'; do
=======
for i in '' '-hw' '-binaries' '-wine-build' '-mac-build' '-sdist-build' '-appimage-build'; do
>>>>>>> 7992d456
    rm -rf "$venv_dir"
    virtualenv -p ${SYSTEM_PYTHON} $venv_dir

    source $venv_dir/bin/activate

    echo "Installing $m dependencies"

    python -m pip install -r $contrib/requirements/requirements${i}.txt --upgrade

    echo "OK."

    requirements=$(pip freeze --all)
    restricted=$(echo $requirements | ${SYSTEM_PYTHON} $contrib/deterministic-build/find_restricted_dependencies.py)
    requirements="$requirements $restricted"

    echo "Generating package hashes..."
    rm $contrib/deterministic-build/requirements${i}.txt
    touch $contrib/deterministic-build/requirements${i}.txt

    for requirement in $requirements; do
        echo -e "\r  Hashing $requirement..."
        ${SYSTEM_PYTHON} -m hashin -r $contrib/deterministic-build/requirements${i}.txt ${requirement}
    done

    echo "OK."
done

echo "Done. Updated requirements"<|MERGE_RESOLUTION|>--- conflicted
+++ resolved
@@ -20,11 +20,7 @@
 
 ${SYSTEM_PYTHON} -m hashin -h > /dev/null 2>&1 || { ${SYSTEM_PYTHON} -m pip install hashin; }
 
-<<<<<<< HEAD
-for i in '' '-hw' '-binaries' '-binaries-mac' '-build-wine' '-build-mac' '-build-sdist' '-build-appimage'; do
-=======
 for i in '' '-hw' '-binaries' '-wine-build' '-mac-build' '-sdist-build' '-appimage-build'; do
->>>>>>> 7992d456
     rm -rf "$venv_dir"
     virtualenv -p ${SYSTEM_PYTHON} $venv_dir
 
