#!/usr/bin/env bash

# Parameterize
PYTHON_VERSION=3.7.9
BUILDDIR=/tmp/electrum-build
PACKAGE=Electrum
GIT_REPO=https://github.com/spesmilo/electrum

export GCC_STRIP_BINARIES="1"


. $(dirname "$0")/../build_tools_util.sh


CONTRIB_OSX="$(dirname "$(realpath "$0")")"
CONTRIB="$CONTRIB_OSX/.."
ROOT_FOLDER="$CONTRIB/.."

src_dir=$(dirname "$0")
cd $src_dir/../..

VERSION=`git describe --tags --dirty --always`

which brew > /dev/null 2>&1 || fail "Please install brew from https://brew.sh/ to continue"
which xcodebuild > /dev/null 2>&1 || fail "Please install Xcode and xcode command line tools to continue"

# Code Signing: See https://developer.apple.com/library/archive/documentation/Security/Conceptual/CodeSigningGuide/Procedures/Procedures.html
if [ -n "$CODESIGN_CERT" ]; then
    # Test the identity is valid for signing by doing this hack. There is no other way to do this.
    cp -f /bin/ls ./CODESIGN_TEST
    codesign -s "$CODESIGN_CERT" --dryrun -f ./CODESIGN_TEST > /dev/null 2>&1
    res=$?
    rm -f ./CODESIGN_TEST
    if ((res)); then
        fail "Code signing identity \"$CODESIGN_CERT\" appears to be invalid."
    fi
    unset res
    info "Code signing enabled using identity \"$CODESIGN_CERT\""
else
    warn "Code signing DISABLED. Specify a valid macOS Developer identity installed on the system to enable signing."
fi


function DoCodeSignMaybe { # ARGS: infoName fileOrDirName
    infoName="$1"
    file="$2"
    deep=""
    if [ -z "$CODESIGN_CERT" ]; then
        # no cert -> we won't codesign
        return
    fi
    if [ -d "$file" ]; then
        deep="--deep"
    fi
    if [ -z "$infoName" ] || [ -z "$file" ] || [ ! -e "$file" ]; then
        fail "Argument error to internal function DoCodeSignMaybe()"
    fi
    hardened_arg="--entitlements=${CONTRIB_OSX}/entitlements.plist -o runtime"

    info "Code signing ${infoName}..."
    codesign -f -v $deep -s "$CODESIGN_CERT" $hardened_arg "$file" || fail "Could not code sign ${infoName}"
}


info "Installing Python $PYTHON_VERSION"
export PATH="~/.pyenv/bin:~/.pyenv/shims:~/Library/Python/3.7/bin:$PATH"
if [ -d "${HOME}/.pyenv" ]; then
  pyenv update
else
  curl -L https://raw.githubusercontent.com/pyenv/pyenv-installer/master/bin/pyenv-installer | bash > /dev/null 2>&1
fi
PYTHON_CONFIGURE_OPTS="--enable-framework" pyenv install -s $PYTHON_VERSION && \
pyenv global $PYTHON_VERSION || \
fail "Unable to use Python $PYTHON_VERSION"

# create a fresh virtualenv
# This helps to avoid older versions of pip-installed dependencies interfering with the build.
VENV_DIR="$CONTRIB_OSX/build-venv"
rm -rf "$VENV_DIR"
python3 -m venv $VENV_DIR
source $VENV_DIR/bin/activate

info "Installing build dependencies"
<<<<<<< HEAD
python3 -m pip install --no-dependencies -Ir ./contrib/deterministic-build/requirements-build-mac.txt --user \
=======
python3 -m pip install --no-dependencies --no-warn-script-location -Ir ./contrib/deterministic-build/requirements-build-mac.txt \
>>>>>>> b73eba98
    || fail "Could not install build dependencies"

info "Using these versions for building $PACKAGE:"
sw_vers
python3 --version
echo -n "Pyinstaller "
pyinstaller --version

rm -rf ./dist

git submodule update --init

rm  -rf $BUILDDIR > /dev/null 2>&1
mkdir $BUILDDIR

info "generating locale"
(
    if ! which msgfmt > /dev/null 2>&1; then
        brew install gettext
        brew link --force gettext
    fi
    cd "$CONTRIB"/deterministic-build/electrum-locale
    for i in ./locale/*; do
        dir="$ROOT_FOLDER"/electrum/$i/LC_MESSAGES
        mkdir -p $dir
        msgfmt --output-file=$dir/electrum.mo $i/electrum.po || true
    done
) || fail "failed generating locale"


info "Downloading libusb..."
curl https://homebrew.bintray.com/bottles/libusb-1.0.23.high_sierra.bottle.tar.gz | \
tar xz --directory $BUILDDIR
cp $BUILDDIR/libusb/1.0.23/lib/libusb-1.0.dylib contrib/osx
echo "caea266f3fc3982adc55d6cb8d9bad10f6e61f0c24ce5901aa1804618e08e14d  contrib/osx/libusb-1.0.dylib" | \
    shasum -a 256 -c || fail "libusb checksum mismatched"

info "Preparing for building libsecp256k1"
brew install autoconf automake libtool
"$CONTRIB"/make_libsecp256k1.sh || fail "Could not build libsecp"
cp "$ROOT_FOLDER"/electrum/libsecp256k1.0.dylib contrib/osx

info "Building CalinsQRReader..."
d=contrib/osx/CalinsQRReader
pushd $d
rm -fr build
# prefer building using xcode ourselves. otherwise fallback to prebuilt binary
xcodebuild || cp -r prebuilt_qr build || fail "Could not build CalinsQRReader"
popd
DoCodeSignMaybe "CalinsQRReader.app" "${d}/build/Release/CalinsQRReader.app"


info "Installing requirements..."
python3 -m pip install --no-dependencies --no-warn-script-location -Ir ./contrib/deterministic-build/requirements.txt \
    || fail "Could not install requirements"

info "Installing hardware wallet requirements..."
python3 -m pip install --no-dependencies --no-warn-script-location -Ir ./contrib/deterministic-build/requirements-hw.txt \
    || fail "Could not install hardware wallet requirements"

info "Installing dependencies specific to binaries..."
<<<<<<< HEAD
python3 -m pip install --no-dependencies -Ir ./contrib/deterministic-build/requirements-binaries-mac.txt --user \
=======
python3 -m pip install --no-dependencies --no-warn-script-location -Ir ./contrib/deterministic-build/requirements-binaries-mac.txt \
>>>>>>> b73eba98
    || fail "Could not install dependencies specific to binaries"

info "Building $PACKAGE..."
python3 -m pip install --no-dependencies --no-warn-script-location . > /dev/null || fail "Could not build $PACKAGE"

info "Faking timestamps..."
for d in ~/Library/Python/ ~/.pyenv .; do
  pushd $d
  find . -exec touch -t '200101220000' {} +
  popd
done

info "Building binary"
APP_SIGN="$CODESIGN_CERT" pyinstaller --noconfirm --ascii --clean --name $VERSION contrib/osx/osx.spec || fail "Could not build binary"

info "Adding bitcoin URI types to Info.plist"
plutil -insert 'CFBundleURLTypes' \
	-xml '<array><dict> <key>CFBundleURLName</key> <string>bitcoin</string> <key>CFBundleURLSchemes</key> <array><string>bitcoin</string></array> </dict></array>' \
	-- dist/$PACKAGE.app/Contents/Info.plist \
	|| fail "Could not add keys to Info.plist. Make sure the program 'plutil' exists and is installed."

DoCodeSignMaybe "app bundle" "dist/${PACKAGE}.app"

if [ ! -z "$CODESIGN_CERT" ]; then
    if [ ! -z "$APPLE_ID_USER" ]; then
        info "Notarizing .app with Apple's central server..."
        "${CONTRIB_OSX}/notarize_app.sh" "dist/${PACKAGE}.app" || fail "Could not notarize binary."
    else
        warn "AppleID details not set! Skipping Apple notarization."
    fi
fi

info "Creating .DMG"
hdiutil create -fs HFS+ -volname $PACKAGE -srcfolder dist/$PACKAGE.app dist/electrum-$VERSION.dmg || fail "Could not create .DMG"

DoCodeSignMaybe ".DMG" "dist/electrum-${VERSION}.dmg"

if [ -z "$CODESIGN_CERT" ]; then
    warn "App was built successfully but was not code signed. Users may get security warnings from macOS."
    warn "Specify a valid code signing identity to enable code signing."
fi<|MERGE_RESOLUTION|>--- conflicted
+++ resolved
@@ -81,11 +81,7 @@
 source $VENV_DIR/bin/activate
 
 info "Installing build dependencies"
-<<<<<<< HEAD
-python3 -m pip install --no-dependencies -Ir ./contrib/deterministic-build/requirements-build-mac.txt --user \
-=======
 python3 -m pip install --no-dependencies --no-warn-script-location -Ir ./contrib/deterministic-build/requirements-build-mac.txt \
->>>>>>> b73eba98
     || fail "Could not install build dependencies"
 
 info "Using these versions for building $PACKAGE:"
@@ -147,11 +143,7 @@
     || fail "Could not install hardware wallet requirements"
 
 info "Installing dependencies specific to binaries..."
-<<<<<<< HEAD
-python3 -m pip install --no-dependencies -Ir ./contrib/deterministic-build/requirements-binaries-mac.txt --user \
-=======
 python3 -m pip install --no-dependencies --no-warn-script-location -Ir ./contrib/deterministic-build/requirements-binaries-mac.txt \
->>>>>>> b73eba98
     || fail "Could not install dependencies specific to binaries"
 
 info "Building $PACKAGE..."
