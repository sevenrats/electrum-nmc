--- conflicted
+++ resolved
@@ -108,11 +108,7 @@
     # we want the binary to have only compiled (.mo) locale files; not source (.po) files
     rm -rf "$ROOT_FOLDER/electrum/locale/"
     for i in ./locale/*; do
-<<<<<<< HEAD
-        dir="$ROOT_FOLDER"/electrum_nmc/electrum/$i/LC_MESSAGES
-=======
-        dir="$ROOT_FOLDER/electrum/$i/LC_MESSAGES"
->>>>>>> 12bf8ec3
+        dir="$ROOT_FOLDER/electrum_nmc/electrum/$i/LC_MESSAGES"
         mkdir -p $dir
         msgfmt --output-file="$dir/electrum.mo" "$i/electrum.po" || true
     done
