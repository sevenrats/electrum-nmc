#!/bin/bash

set -e

CONTRIB_SDIST="$(dirname "$(readlink -e "$0")")"
CONTRIB="$CONTRIB_SDIST"/../..
ROOT_FOLDER="$CONTRIB"/..
PACKAGES="$ROOT_FOLDER"/packages/
LOCALE="$ROOT_FOLDER"/electrum_nmc/electrum/locale/

if [ ! -d "$PACKAGES" ]; then
  echo "Run make_packages first!"
  exit 1
fi

git submodule update --init

(
    cd "$CONTRIB/deterministic-build/electrum-locale/"
    if ! which msgfmt > /dev/null 2>&1; then
        echo "Please install gettext"
        exit 1
    fi
    # We include both source (.po) and compiled (.mo) locale files in the source dist.
    # Maybe we should exclude the compiled locale files? see https://askubuntu.com/a/144139
    # (also see MANIFEST.in)
    rm -rf "$LOCALE"
    for i in ./locale/*; do
<<<<<<< HEAD
        dir="$ROOT_FOLDER"/electrum_nmc/electrum/$i/LC_MESSAGES
        mkdir -p $dir
        msgfmt --output-file=$dir/electrum.mo $i/electrum.po || true
        cp $i/electrum.po "$ROOT_FOLDER"/electrum_nmc/electrum/$i/electrum.po
=======
        dir="$ROOT_FOLDER/electrum/$i/LC_MESSAGES"
        mkdir -p "$dir"
        msgfmt --output-file="$dir/electrum.mo" "$i/electrum.po" || true
        cp $i/electrum.po "$ROOT_FOLDER/electrum/$i/electrum.po"
>>>>>>> 12bf8ec3
    done
)

(
    cd "$ROOT_FOLDER"

    # we could build the kivy atlas potentially?
<<<<<<< HEAD
    #(cd electrum_nmc/electrum/gui/kivy/; make theming) || echo "building kivy atlas failed! skipping."
=======
    #(cd contrib/android/; make theming) || echo "building kivy atlas failed! skipping."
>>>>>>> 12bf8ec3

    find -exec touch -h -d '2000-11-11T11:11:11+00:00' {} +

    # note: .zip sdists would not be reproducible due to https://bugs.python.org/issue40963
    TZ=UTC faketime -f '2000-11-11 11:11:11' python3 setup.py --quiet sdist --format=gztar
)<|MERGE_RESOLUTION|>--- conflicted
+++ resolved
@@ -26,17 +26,10 @@
     # (also see MANIFEST.in)
     rm -rf "$LOCALE"
     for i in ./locale/*; do
-<<<<<<< HEAD
-        dir="$ROOT_FOLDER"/electrum_nmc/electrum/$i/LC_MESSAGES
-        mkdir -p $dir
-        msgfmt --output-file=$dir/electrum.mo $i/electrum.po || true
-        cp $i/electrum.po "$ROOT_FOLDER"/electrum_nmc/electrum/$i/electrum.po
-=======
-        dir="$ROOT_FOLDER/electrum/$i/LC_MESSAGES"
+        dir="$ROOT_FOLDER/electrum_nmc/electrum/$i/LC_MESSAGES"
         mkdir -p "$dir"
         msgfmt --output-file="$dir/electrum.mo" "$i/electrum.po" || true
-        cp $i/electrum.po "$ROOT_FOLDER/electrum/$i/electrum.po"
->>>>>>> 12bf8ec3
+        cp $i/electrum.po "$ROOT_FOLDER/electrum_nmc/electrum/$i/electrum.po"
     done
 )
 
@@ -44,11 +37,7 @@
     cd "$ROOT_FOLDER"
 
     # we could build the kivy atlas potentially?
-<<<<<<< HEAD
-    #(cd electrum_nmc/electrum/gui/kivy/; make theming) || echo "building kivy atlas failed! skipping."
-=======
     #(cd contrib/android/; make theming) || echo "building kivy atlas failed! skipping."
->>>>>>> 12bf8ec3
 
     find -exec touch -h -d '2000-11-11T11:11:11+00:00' {} +
 
