<<<<<<< HEAD
# -*- mode: python -*-

from PyInstaller.utils.hooks import collect_data_files, collect_submodules, collect_dynamic_libs

import sys
import os

PACKAGE='Electrum-NMC'
PYPKG='electrum-nmc'
MAIN_SCRIPT='run_electrum_nmc'
ICONS_FILE='electrum.icns'

for i, x in enumerate(sys.argv):
    if x == '--name':
        VERSION = sys.argv[i+1]
        break
else:
    raise Exception('no version')

electrum = os.path.abspath(".") + "/"
block_cipher = None

# see https://github.com/pyinstaller/pyinstaller/issues/2005
hiddenimports = []
hiddenimports += collect_submodules('trezorlib')
hiddenimports += collect_submodules('safetlib')
hiddenimports += collect_submodules('btchip')
hiddenimports += collect_submodules('keepkeylib')
hiddenimports += collect_submodules('websocket')
hiddenimports += collect_submodules('ckcc')

datas = [
    (electrum+'electrum_nmc/*.json', PYPKG),
    (electrum+'electrum_nmc/wordlist/english.txt', PYPKG + '/wordlist'),
    (electrum+'electrum_nmc/locale', PYPKG + '/locale')
]
datas += collect_data_files('trezorlib')
datas += collect_data_files('safetlib')
datas += collect_data_files('btchip')
datas += collect_data_files('keepkeylib')
datas += collect_data_files('ckcc')

# Add libusb so Trezor and Safe-T mini will work
binaries = [(electrum + "contrib/build-osx/libusb-1.0.dylib", ".")]
binaries += [(electrum + "contrib/build-osx/libsecp256k1.0.dylib", ".")]

# Workaround for "Retro Look":
binaries += [b for b in collect_dynamic_libs('PyQt5') if 'macstyle' in b[0]]

# We don't put these files in to actually include them in the script but to make the Analysis method scan them for imports
a = Analysis([electrum+ MAIN_SCRIPT,
              electrum+'electrum_nmc/gui/qt/main_window.py',
              electrum+'electrum_nmc/gui/text.py',
              electrum+'electrum_nmc/util.py',
              electrum+'electrum_nmc/wallet.py',
              electrum+'electrum_nmc/simple_config.py',
              electrum+'electrum_nmc/bitcoin.py',
              electrum+'electrum_nmc/dnssec.py',
              electrum+'electrum_nmc/commands.py',
              electrum+'electrum_nmc/plugins/cosigner_pool/qt.py',
              electrum+'electrum_nmc/plugins/email_requests/qt.py',
              electrum+'electrum_nmc/plugins/trezor/client.py',
              electrum+'electrum_nmc/plugins/trezor/qt.py',
              electrum+'electrum_nmc/plugins/safe_t/client.py',
              electrum+'electrum_nmc/plugins/safe_t/qt.py',
              electrum+'electrum_nmc/plugins/keepkey/qt.py',
              electrum+'electrum_nmc/plugins/ledger/qt.py',
              electrum+'electrum_nmc/plugins/coldcard/qt.py',
              ],
             binaries=binaries,
             datas=datas,
             hiddenimports=hiddenimports,
             hookspath=[])

# http://stackoverflow.com/questions/19055089/pyinstaller-onefile-warning-pyconfig-h-when-importing-scipy-or-scipy-signal
for d in a.datas:
    if 'pyconfig' in d[0]:
        a.datas.remove(d)
        break

pyz = PYZ(a.pure, a.zipped_data, cipher=block_cipher)

exe = EXE(pyz,
          a.scripts,
          a.binaries,
          a.datas,
          name=PACKAGE,
          debug=False,
          strip=False,
          upx=True,
          icon=electrum+ICONS_FILE,
          console=False)

app = BUNDLE(exe,
             version = VERSION,
             name=PACKAGE + '.app',
             icon=electrum+ICONS_FILE,
             bundle_identifier=None,
             info_plist={
                'NSHighResolutionCapable': 'True',
                'NSSupportsAutomaticGraphicsSwitching': 'True'
             }
)
=======
# -*- mode: python -*-

from PyInstaller.utils.hooks import collect_data_files, collect_submodules, collect_dynamic_libs

import sys
import os

PACKAGE='Electrum'
PYPKG='electrum'
MAIN_SCRIPT='run_electrum'
ICONS_FILE='electrum.icns'

for i, x in enumerate(sys.argv):
    if x == '--name':
        VERSION = sys.argv[i+1]
        break
else:
    raise Exception('no version')

electrum = os.path.abspath(".") + "/"
block_cipher = None

# see https://github.com/pyinstaller/pyinstaller/issues/2005
hiddenimports = []
hiddenimports += collect_submodules('trezorlib')
hiddenimports += collect_submodules('safetlib')
hiddenimports += collect_submodules('btchip')
hiddenimports += collect_submodules('keepkeylib')
hiddenimports += collect_submodules('websocket')
hiddenimports += collect_submodules('ckcc')

datas = [
    (electrum + PYPKG + '/*.json', PYPKG),
    (electrum + PYPKG + '/wordlist/english.txt', PYPKG + '/wordlist'),
    (electrum + PYPKG + '/locale', PYPKG + '/locale'),
    (electrum + PYPKG + '/plugins', PYPKG + '/plugins'),
]
datas += collect_data_files('trezorlib')
datas += collect_data_files('safetlib')
datas += collect_data_files('btchip')
datas += collect_data_files('keepkeylib')
datas += collect_data_files('ckcc')

# Add libusb so Trezor and Safe-T mini will work
binaries = [(electrum + "contrib/build-osx/libusb-1.0.dylib", ".")]
binaries += [(electrum + "contrib/build-osx/libsecp256k1.0.dylib", ".")]

# Workaround for "Retro Look":
binaries += [b for b in collect_dynamic_libs('PyQt5') if 'macstyle' in b[0]]

# We don't put these files in to actually include them in the script but to make the Analysis method scan them for imports
a = Analysis([electrum+ MAIN_SCRIPT,
              electrum+'electrum/gui/qt/main_window.py',
              electrum+'electrum/gui/text.py',
              electrum+'electrum/util.py',
              electrum+'electrum/wallet.py',
              electrum+'electrum/simple_config.py',
              electrum+'electrum/bitcoin.py',
              electrum+'electrum/dnssec.py',
              electrum+'electrum/commands.py',
              electrum+'electrum/plugins/cosigner_pool/qt.py',
              electrum+'electrum/plugins/email_requests/qt.py',
              electrum+'electrum/plugins/trezor/client.py',
              electrum+'electrum/plugins/trezor/qt.py',
              electrum+'electrum/plugins/safe_t/client.py',
              electrum+'electrum/plugins/safe_t/qt.py',
              electrum+'electrum/plugins/keepkey/qt.py',
              electrum+'electrum/plugins/ledger/qt.py',
              electrum+'electrum/plugins/coldcard/qt.py',
              ],
             binaries=binaries,
             datas=datas,
             hiddenimports=hiddenimports,
             hookspath=[])

# http://stackoverflow.com/questions/19055089/pyinstaller-onefile-warning-pyconfig-h-when-importing-scipy-or-scipy-signal
for d in a.datas:
    if 'pyconfig' in d[0]:
        a.datas.remove(d)
        break

pyz = PYZ(a.pure, a.zipped_data, cipher=block_cipher)

exe = EXE(pyz,
          a.scripts,
          a.binaries,
          a.datas,
          name=PACKAGE,
          debug=False,
          strip=False,
          upx=True,
          icon=electrum+ICONS_FILE,
          console=False)

app = BUNDLE(exe,
             version = VERSION,
             name=PACKAGE + '.app',
             icon=electrum+ICONS_FILE,
             bundle_identifier=None,
             info_plist={
                'NSHighResolutionCapable': 'True',
                'NSSupportsAutomaticGraphicsSwitching': 'True'
             }
)
>>>>>>> f9e9cba4
<|MERGE_RESOLUTION|>--- conflicted
+++ resolved
@@ -1,4 +1,3 @@
-<<<<<<< HEAD
 # -*- mode: python -*-
 
 from PyInstaller.utils.hooks import collect_data_files, collect_submodules, collect_dynamic_libs
@@ -7,7 +6,7 @@
 import os
 
 PACKAGE='Electrum-NMC'
-PYPKG='electrum-nmc'
+PYPKG='electrum_nmc'
 MAIN_SCRIPT='run_electrum_nmc'
 ICONS_FILE='electrum.icns'
 
@@ -31,9 +30,10 @@
 hiddenimports += collect_submodules('ckcc')
 
 datas = [
-    (electrum+'electrum_nmc/*.json', PYPKG),
-    (electrum+'electrum_nmc/wordlist/english.txt', PYPKG + '/wordlist'),
-    (electrum+'electrum_nmc/locale', PYPKG + '/locale')
+    (electrum + PYPKG + '/*.json', PYPKG),
+    (electrum + PYPKG + '/wordlist/english.txt', PYPKG + '/wordlist'),
+    (electrum + PYPKG + '/locale', PYPKG + '/locale'),
+    (electrum + PYPKG + '/plugins', PYPKG + '/plugins'),
 ]
 datas += collect_data_files('trezorlib')
 datas += collect_data_files('safetlib')
@@ -101,110 +101,4 @@
                 'NSHighResolutionCapable': 'True',
                 'NSSupportsAutomaticGraphicsSwitching': 'True'
              }
-)
-=======
-# -*- mode: python -*-
-
-from PyInstaller.utils.hooks import collect_data_files, collect_submodules, collect_dynamic_libs
-
-import sys
-import os
-
-PACKAGE='Electrum'
-PYPKG='electrum'
-MAIN_SCRIPT='run_electrum'
-ICONS_FILE='electrum.icns'
-
-for i, x in enumerate(sys.argv):
-    if x == '--name':
-        VERSION = sys.argv[i+1]
-        break
-else:
-    raise Exception('no version')
-
-electrum = os.path.abspath(".") + "/"
-block_cipher = None
-
-# see https://github.com/pyinstaller/pyinstaller/issues/2005
-hiddenimports = []
-hiddenimports += collect_submodules('trezorlib')
-hiddenimports += collect_submodules('safetlib')
-hiddenimports += collect_submodules('btchip')
-hiddenimports += collect_submodules('keepkeylib')
-hiddenimports += collect_submodules('websocket')
-hiddenimports += collect_submodules('ckcc')
-
-datas = [
-    (electrum + PYPKG + '/*.json', PYPKG),
-    (electrum + PYPKG + '/wordlist/english.txt', PYPKG + '/wordlist'),
-    (electrum + PYPKG + '/locale', PYPKG + '/locale'),
-    (electrum + PYPKG + '/plugins', PYPKG + '/plugins'),
-]
-datas += collect_data_files('trezorlib')
-datas += collect_data_files('safetlib')
-datas += collect_data_files('btchip')
-datas += collect_data_files('keepkeylib')
-datas += collect_data_files('ckcc')
-
-# Add libusb so Trezor and Safe-T mini will work
-binaries = [(electrum + "contrib/build-osx/libusb-1.0.dylib", ".")]
-binaries += [(electrum + "contrib/build-osx/libsecp256k1.0.dylib", ".")]
-
-# Workaround for "Retro Look":
-binaries += [b for b in collect_dynamic_libs('PyQt5') if 'macstyle' in b[0]]
-
-# We don't put these files in to actually include them in the script but to make the Analysis method scan them for imports
-a = Analysis([electrum+ MAIN_SCRIPT,
-              electrum+'electrum/gui/qt/main_window.py',
-              electrum+'electrum/gui/text.py',
-              electrum+'electrum/util.py',
-              electrum+'electrum/wallet.py',
-              electrum+'electrum/simple_config.py',
-              electrum+'electrum/bitcoin.py',
-              electrum+'electrum/dnssec.py',
-              electrum+'electrum/commands.py',
-              electrum+'electrum/plugins/cosigner_pool/qt.py',
-              electrum+'electrum/plugins/email_requests/qt.py',
-              electrum+'electrum/plugins/trezor/client.py',
-              electrum+'electrum/plugins/trezor/qt.py',
-              electrum+'electrum/plugins/safe_t/client.py',
-              electrum+'electrum/plugins/safe_t/qt.py',
-              electrum+'electrum/plugins/keepkey/qt.py',
-              electrum+'electrum/plugins/ledger/qt.py',
-              electrum+'electrum/plugins/coldcard/qt.py',
-              ],
-             binaries=binaries,
-             datas=datas,
-             hiddenimports=hiddenimports,
-             hookspath=[])
-
-# http://stackoverflow.com/questions/19055089/pyinstaller-onefile-warning-pyconfig-h-when-importing-scipy-or-scipy-signal
-for d in a.datas:
-    if 'pyconfig' in d[0]:
-        a.datas.remove(d)
-        break
-
-pyz = PYZ(a.pure, a.zipped_data, cipher=block_cipher)
-
-exe = EXE(pyz,
-          a.scripts,
-          a.binaries,
-          a.datas,
-          name=PACKAGE,
-          debug=False,
-          strip=False,
-          upx=True,
-          icon=electrum+ICONS_FILE,
-          console=False)
-
-app = BUNDLE(exe,
-             version = VERSION,
-             name=PACKAGE + '.app',
-             icon=electrum+ICONS_FILE,
-             bundle_identifier=None,
-             info_plist={
-                'NSHighResolutionCapable': 'True',
-                'NSSupportsAutomaticGraphicsSwitching': 'True'
-             }
-)
->>>>>>> f9e9cba4
+)