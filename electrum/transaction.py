--- conflicted
+++ resolved
@@ -702,14 +702,11 @@
         # this value will get properly set when deserializing
         self.is_partial_originally = True
         self._segwit_ser = None  # None means "don't know"
-<<<<<<< HEAD
+        self.output_info = None  # type: Optional[Dict[str, TxOutputHwInfo]]
         self.expect_trailing_data = expect_trailing_data
         self.expect_trailing_bytes = expect_trailing_bytes
         self.copy_input = copy_input
         self.start_position = start_position
-=======
-        self.output_info = None  # type: Optional[Dict[str, TxOutputHwInfo]]
->>>>>>> b1849753
 
     def update(self, raw):
         self.raw = raw
@@ -785,10 +782,6 @@
         txin['witness'] = None    # force re-serialization
         self.raw = None
 
-<<<<<<< HEAD
-    # If expect_trailing_data == True, also returns start position of trailing
-    # data.
-=======
     def add_inputs_info(self, wallet):
         if self.is_complete():
             return
@@ -800,7 +793,8 @@
             txin['signatures'] = [None] * len(txin['signatures'])
         assert not self.is_complete()
 
->>>>>>> b1849753
+    # If expect_trailing_data == True, also returns start position of trailing
+    # data.
     def deserialize(self, force_full_parse=False):
         if self.raw is None and self.raw_bytes is None:
             return
