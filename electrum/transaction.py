--- conflicted
+++ resolved
@@ -530,16 +530,11 @@
             raise Exception(f"cannot initialize transaction from {raw}")
         self._inputs = None  # type: List[TxInput]
         self._outputs = None  # type: List[TxOutput]
-<<<<<<< HEAD
-        self.locktime = 0
-        self.version = 2
+        self._locktime = 0
+        self._version = 2
         self.expect_trailing_data = expect_trailing_data
         self.copy_input = copy_input
         self.start_position = start_position
-=======
-        self._locktime = 0
-        self._version = 2
->>>>>>> 467cc343
 
         self._cached_txid = None  # type: Optional[str]
 
@@ -595,17 +590,12 @@
             return
 
         vds = BCDataStream()
-<<<<<<< HEAD
         if self.copy_input:
             vds.write(raw_bytes)
         else:
             vds.input = raw_bytes
         vds.read_cursor = self.start_position
-        self.version = vds.read_int32()
-=======
-        vds.write(raw_bytes)
         self._version = vds.read_int32()
->>>>>>> 467cc343
         n_vin = vds.read_compact_size()
         is_segwit = (n_vin == 0)
         if is_segwit:
@@ -623,13 +613,8 @@
         if is_segwit:
             for txin in self._inputs:
                 parse_witness(vds, txin)
-<<<<<<< HEAD
-        self.locktime = vds.read_uint32()
+        self._locktime = vds.read_uint32()
         if vds.can_read_more() and not self.expect_trailing_data:
-=======
-        self._locktime = vds.read_uint32()
-        if vds.can_read_more():
->>>>>>> 467cc343
             raise SerializationError('extra junk at the end')
         if self.expect_trailing_data:
             if self._cached_network_ser is not None:
