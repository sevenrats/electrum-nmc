--- conflicted
+++ resolved
@@ -462,68 +462,8 @@
         raise SerializationError('invalid output amount (too large)')
     if value < 0:
         raise SerializationError('invalid output amount (negative)')
-<<<<<<< HEAD
-    scriptPubKey = vds.read_bytes(vds.read_compact_size())
-    d['type'], d['address'] = get_address_from_output_script(scriptPubKey)
-    d['scriptPubKey'] = bh2u(scriptPubKey)
-    d['prevout_n'] = i
-    return d
-
-
-# if expect_trailing_data, returns (deserialized transaction, start position of
-# trailing data)
-def deserialize(raw: str, force_full_parse=False, expect_trailing_data=False, raw_bytes=None, expect_trailing_bytes=False, copy_input=True, start_position=0) -> dict:
-    if raw_bytes is None:
-        raw_bytes = bfh(raw)
-    d = {}
-    if raw_bytes[:5] == PARTIAL_TXN_HEADER_MAGIC:
-        d['partial'] = is_partial = True
-        partial_format_version = raw_bytes[5]
-        if partial_format_version != 0:
-            raise SerializationError('unknown tx partial serialization format version: {}'
-                                     .format(partial_format_version))
-        raw_bytes = raw_bytes[6:]
-    else:
-        d['partial'] = is_partial = False
-    full_parse = force_full_parse or is_partial
-    vds = BCDataStream()
-    if copy_input:
-        vds.write(raw_bytes)
-    else:
-        vds.input = raw_bytes
-    vds.read_cursor = start_position
-    d['version'] = vds.read_int32()
-    n_vin = vds.read_compact_size()
-    is_segwit = (n_vin == 0)
-    if is_segwit:
-        marker = vds.read_bytes(1)
-        if marker != b'\x01':
-            raise ValueError('invalid txn marker byte: {}'.format(marker))
-        n_vin = vds.read_compact_size()
-    d['segwit_ser'] = is_segwit
-    d['inputs'] = [parse_input(vds, full_parse=full_parse) for i in range(n_vin)]
-    n_vout = vds.read_compact_size()
-    d['outputs'] = [parse_output(vds, i) for i in range(n_vout)]
-    if is_segwit:
-        for i in range(n_vin):
-            txin = d['inputs'][i]
-            parse_witness(vds, txin, full_parse=full_parse)
-    d['lockTime'] = vds.read_uint32()
-    if vds.can_read_more() and not expect_trailing_data:
-        raise SerializationError('extra junk at the end')
-    if not expect_trailing_data:
-        return d
-    # The caller is expecting trailing data to be present; return starting
-    # position of trailing data in bytes format
-    if expect_trailing_bytes:
-        return d, vds.read_cursor
-    # The caller is expecting trailing data to be present; return starting
-    # position of trailing data in hex format
-    raise Exception("Unimplemented: starting position for trailing data in hex format")
-=======
     scriptpubkey = vds.read_bytes(vds.read_compact_size())
     return TxOutput(value=value, scriptpubkey=scriptpubkey)
->>>>>>> 6ae948b9
 
 
 # pay & redeem scripts
@@ -541,52 +481,31 @@
 
 class Transaction:
     _cached_network_ser: Optional[str]
+    _cached_network_ser_bytes: Optional[bytes]
 
     def __str__(self):
         return self.serialize()
 
-    def __init__(self, raw, expect_trailing_data=False, raw_bytes=None, expect_trailing_bytes=False, copy_input=True, start_position=0):
+    def __init__(self, raw, expect_trailing_data=False, copy_input=True, start_position=0):
         if raw is None:
-<<<<<<< HEAD
-            self.raw = None
-            self.raw_bytes = raw_bytes
-        elif isinstance(raw, str):
-            self.raw = raw.strip() if raw else None
-            self.raw_bytes = raw_bytes
-        elif isinstance(raw, dict):
-            self.raw = raw['hex']
-            self.raw_bytes = raw_bytes
-=======
             self._cached_network_ser = None
+            self._cached_network_ser_bytes = None
         elif isinstance(raw, str):
             self._cached_network_ser = raw.strip() if raw else None
             assert is_hex_str(self._cached_network_ser)
+            self._cached_network_ser_bytes = None
         elif isinstance(raw, (bytes, bytearray)):
-            self._cached_network_ser = bh2u(raw)
->>>>>>> 6ae948b9
+            self._cached_network_ser = None
+            self._cached_network_ser_bytes = raw
         else:
             raise Exception(f"cannot initialize transaction from {raw}")
         self._inputs = None  # type: List[TxInput]
         self._outputs = None  # type: List[TxOutput]
         self.locktime = 0
         self.version = 2
-<<<<<<< HEAD
-        # by default we assume this is a partial txn;
-        # this value will get properly set when deserializing
-        self.is_partial_originally = True
-        self._segwit_ser = None  # None means "don't know"
-        self.output_info = None  # type: Optional[Dict[str, TxOutputHwInfo]]
         self.expect_trailing_data = expect_trailing_data
-        self.expect_trailing_bytes = expect_trailing_bytes
         self.copy_input = copy_input
         self.start_position = start_position
-
-    def update(self, raw):
-        self.raw = raw
-        self._inputs = None
-        self.deserialize()
-=======
->>>>>>> 6ae948b9
 
         self._cached_txid = None  # type: Optional[str]
 
@@ -609,63 +528,26 @@
             self.deserialize()
         return self._outputs
 
-    def deserialize(self) -> None:
-        if self._cached_network_ser is None:
-            return
-<<<<<<< HEAD
-        for txin in self.inputs():
-            wallet.add_input_info(txin)
-
-    def remove_signatures(self):
-        for txin in self.inputs():
-            txin['signatures'] = [None] * len(txin['signatures'])
-            txin['scriptSig'] = None
-            txin['witness'] = None
-        assert not self.is_complete()
-        self.raw = None
-
-    # If expect_trailing_data == True, also returns start position of trailing
-    # data.
-    def deserialize(self, force_full_parse=False):
-        if self.raw is None and self.raw_bytes is None:
-            return
-            #self.raw = self.serialize()
+    # If expect_trailing_data == True, returns start position (in bytes) of
+    # trailing data.
+    def deserialize(self) -> Optional[int]:
         if self._inputs is not None:
             return
-        if self.expect_trailing_data:
-            d, start_position = deserialize(self.raw, force_full_parse, expect_trailing_data=self.expect_trailing_data, raw_bytes=self.raw_bytes, expect_trailing_bytes=self.expect_trailing_bytes, copy_input=self.copy_input, start_position=self.start_position)
+
+        if self._cached_network_ser_bytes is not None:
+            raw_bytes = self._cached_network_ser_bytes
+        elif self._cached_network_ser is not None:
+            self._cached_network_ser_bytes = bfh(self._cached_network_ser)
+            raw_bytes = self._cached_network_ser_bytes
         else:
-            d = deserialize(self.raw, force_full_parse, raw_bytes=self.raw_bytes, start_position=self.start_position)
-        self._inputs = d['inputs']
-        self._outputs = [TxOutput(x['type'], x['address'], x['value']) for x in d['outputs']]
-        self.locktime = d['lockTime']
-        self.version = d['version']
-        self.is_partial_originally = d['partial']
-        self._segwit_ser = d['segwit_ser']
-        if self.expect_trailing_data:
-            if self.expect_trailing_bytes:
-                if self.raw is not None:
-                    self.raw = self.raw[(2*self.start_position):(2*start_position)]
-                if self.raw_bytes is not None:
-                    self.raw_bytes = self.raw_bytes[self.start_position:start_position]
-            else:
-                if self.raw is not None:
-                    self.raw = self.raw[self.start_position:start_position]
-                if self.raw_bytes is not None:
-                    self.raw_bytes = self.raw_bytes[(self.start_position//2):(start_position//2)]
-            self.expect_trailing_data = False
-            self.start_position = 0
-            return d, start_position
+            return
+
+        vds = BCDataStream()
+        if self.copy_input:
+            vds.write(raw_bytes)
         else:
-            return d
-=======
-        if self._inputs is not None:
-            return
->>>>>>> 6ae948b9
-
-        raw_bytes = bfh(self._cached_network_ser)
-        vds = BCDataStream()
-        vds.write(raw_bytes)
+            vds.input = raw_bytes
+        vds.read_cursor = self.start_position
         self.version = vds.read_int32()
         n_vin = vds.read_compact_size()
         is_segwit = (n_vin == 0)
@@ -681,8 +563,16 @@
             for txin in self._inputs:
                 parse_witness(vds, txin)
         self.locktime = vds.read_uint32()
-        if vds.can_read_more():
+        if vds.can_read_more() and not self.expect_trailing_data:
             raise SerializationError('extra junk at the end')
+        if self.expect_trailing_data:
+            if self._cached_network_ser is not None:
+                self._cached_network_ser = self._cached_network_ser[(2*self.start_position):(2*vds.read_cursor)]
+            if self._cached_network_ser_bytes is not None:
+                self._cached_network_ser_bytes = self._cached_network_ser_bytes[self.start_position:vds.read_cursor]
+            self.expect_trailing_data = False
+            self.start_position = 0
+            return vds.read_cursor
 
     @classmethod
     def get_siglist(self, txin: 'PartialTxInput', *, estimate_size=False):
@@ -860,15 +750,23 @@
 
     def invalidate_ser_cache(self):
         self._cached_network_ser = None
+        self._cached_network_ser_bytes = None
         self._cached_txid = None
 
     def serialize(self) -> str:
-        if not self._cached_network_ser:
-            self._cached_network_ser = self.serialize_to_network(estimate_size=False, include_sigs=True)
+        if self._cached_network_ser is not None:
+            return self._cached_network_ser
+        if self._cached_network_ser_bytes is not None:
+            self._cached_network_ser = bh2u(self._cached_network_ser_bytes)
+            return self._cached_network_ser
+        self._cached_network_ser = self.serialize_to_network(estimate_size=False, include_sigs=True)
         return self._cached_network_ser
 
     def serialize_as_bytes(self) -> bytes:
-        return bfh(self.serialize())
+        if self._cached_network_ser_bytes is not None:
+            return self._cached_network_ser_bytes
+        self._cached_network_ser_bytes = bfh(self.serialize())
+        return self._cached_network_ser_bytes
 
     def serialize_to_network(self, *, estimate_size=False, include_sigs=True, force_legacy=False) -> str:
         """Serialize the transaction as used on the Bitcoin network, into hex.
