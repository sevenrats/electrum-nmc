# Electrum - lightweight Bitcoin client
# Copyright (C) 2012 thomasv@ecdsa.org
#
# Permission is hereby granted, free of charge, to any person
# obtaining a copy of this software and associated documentation files
# (the "Software"), to deal in the Software without restriction,
# including without limitation the rights to use, copy, modify, merge,
# publish, distribute, sublicense, and/or sell copies of the Software,
# and to permit persons to whom the Software is furnished to do so,
# subject to the following conditions:
#
# The above copyright notice and this permission notice shall be
# included in all copies or substantial portions of the Software.
#
# THE SOFTWARE IS PROVIDED "AS IS", WITHOUT WARRANTY OF ANY KIND,
# EXPRESS OR IMPLIED, INCLUDING BUT NOT LIMITED TO THE WARRANTIES OF
# MERCHANTABILITY, FITNESS FOR A PARTICULAR PURPOSE AND
# NONINFRINGEMENT. IN NO EVENT SHALL THE AUTHORS OR COPYRIGHT HOLDERS
# BE LIABLE FOR ANY CLAIM, DAMAGES OR OTHER LIABILITY, WHETHER IN AN
# ACTION OF CONTRACT, TORT OR OTHERWISE, ARISING FROM, OUT OF OR IN
# CONNECTION WITH THE SOFTWARE OR THE USE OR OTHER DEALINGS IN THE
# SOFTWARE.
import os
import threading
from typing import Optional, Dict

from . import util
from .bitcoin import hash_encode, int_to_hex, rev_hex
from .crypto import sha256d
from . import constants
from .util import bfh, bh2u
from .simple_config import SimpleConfig

from . import auxpow

HEADER_SIZE = 80  # bytes
MAX_TARGET = 0x00000000FFFF0000000000000000000000000000000000000000000000000000


class MissingHeader(Exception):
    pass

class InvalidHeader(Exception):
    pass

def serialize_header(header_dict: dict) -> str:
    s = int_to_hex(header_dict['version'], 4) \
        + rev_hex(header_dict['prev_block_hash']) \
        + rev_hex(header_dict['merkle_root']) \
        + int_to_hex(int(header_dict['timestamp']), 4) \
        + int_to_hex(int(header_dict['bits']), 4) \
        + int_to_hex(int(header_dict['nonce']), 4)
    return s

# If expect_trailing_data, returns start position of trailing data
def deserialize_header(s: bytes, height: int, expect_trailing_data=False, start_position=0):
    if not s:
        raise InvalidHeader('Invalid header: {}'.format(s))
<<<<<<< HEAD
    if len(s) - start_position < HEADER_SIZE:
        raise InvalidHeader('Invalid header length: {}'.format(len(s) - start_position))
    hex_to_int = lambda s: int('0x' + bh2u(s[::-1]), 16)
=======
    if len(s) != HEADER_SIZE:
        raise InvalidHeader('Invalid header length: {}'.format(len(s)))
    hex_to_int = lambda s: int.from_bytes(s, byteorder='little')
>>>>>>> 88b6ffe1
    h = {}
    h['version'] = hex_to_int(s[start_position+0:start_position+4])
    h['prev_block_hash'] = hash_encode(s[start_position+4:start_position+36])
    h['merkle_root'] = hash_encode(s[start_position+36:start_position+68])
    h['timestamp'] = hex_to_int(s[start_position+68:start_position+72])
    h['bits'] = hex_to_int(s[start_position+72:start_position+76])
    h['nonce'] = hex_to_int(s[start_position+76:start_position+80])
    h['block_height'] = height

    if auxpow.auxpow_active(h):
        if expect_trailing_data:
            h['auxpow'], start_position = auxpow.deserialize_auxpow_header(h, s, expect_trailing_data=True, start_position=start_position+HEADER_SIZE)
        else:
            h['auxpow'] = auxpow.deserialize_auxpow_header(h, s, start_position=start_position+HEADER_SIZE)
    else:
        if expect_trailing_data:
            start_position = start_position+HEADER_SIZE
        elif len(s) - start_position != HEADER_SIZE:
            raise Exception('Invalid header length: {}'.format(len(s) - start_position))

    if expect_trailing_data:
        return h, start_position

    return h

def hash_header(header: dict) -> str:
    if header is None:
        return '0' * 64
    if header.get('prev_block_hash') is None:
        header['prev_block_hash'] = '00'*32
    return hash_raw_header(serialize_header(header))


def hash_raw_header(header: str) -> str:
    return hash_encode(sha256d(bfh(header)))


# key: blockhash hex at forkpoint
# the chain at some key is the best chain that includes the given hash
blockchains = {}  # type: Dict[str, Blockchain]
blockchains_lock = threading.RLock()


def read_blockchains(config: 'SimpleConfig'):
    best_chain = Blockchain(config=config,
                            forkpoint=0,
                            parent=None,
                            forkpoint_hash=constants.net.GENESIS,
                            prev_hash=None)
    blockchains[constants.net.GENESIS] = best_chain
    # consistency checks
    if best_chain.height() > constants.net.max_checkpoint():
        header_after_cp = best_chain.read_header(constants.net.max_checkpoint()+1)
        if not header_after_cp or not best_chain.can_connect(header_after_cp, check_height=False):
            util.print_error("[blockchain] deleting best chain. cannot connect header after last cp to last cp.")
            os.unlink(best_chain.path())
            best_chain.update_size()
    # forks
    fdir = os.path.join(util.get_headers_dir(config), 'forks')
    util.make_dir(fdir)
    # files are named as: fork2_{forkpoint}_{prev_hash}_{first_hash}
    l = filter(lambda x: x.startswith('fork2_') and '.' not in x, os.listdir(fdir))
    l = sorted(l, key=lambda x: int(x.split('_')[1]))  # sort by forkpoint

    def delete_chain(filename, reason):
        util.print_error(f"[blockchain] deleting chain {filename}: {reason}")
        os.unlink(os.path.join(fdir, filename))

    def instantiate_chain(filename):
        __, forkpoint, prev_hash, first_hash = filename.split('_')
        forkpoint = int(forkpoint)
        prev_hash = (64-len(prev_hash)) * "0" + prev_hash  # left-pad with zeroes
        first_hash = (64-len(first_hash)) * "0" + first_hash
        # forks below the max checkpoint are not allowed
        if forkpoint <= constants.net.max_checkpoint():
            delete_chain(filename, "deleting fork below max checkpoint")
            return
        # find parent (sorting by forkpoint guarantees it's already instantiated)
        for parent in blockchains.values():
            if parent.check_hash(forkpoint - 1, prev_hash):
                break
        else:
            delete_chain(filename, "cannot find parent for chain")
            return
        b = Blockchain(config=config,
                       forkpoint=forkpoint,
                       parent=parent,
                       forkpoint_hash=first_hash,
                       prev_hash=prev_hash)
        # consistency checks
        h = b.read_header(b.forkpoint)
        if first_hash != hash_header(h):
            delete_chain(filename, "incorrect first hash for chain")
            return
        if not b.parent.can_connect(h, check_height=False):
            delete_chain(filename, "cannot connect chain to parent")
            return
        chain_id = b.get_id()
        assert first_hash == chain_id, (first_hash, chain_id)
        blockchains[chain_id] = b

    for filename in l:
        instantiate_chain(filename)


def get_best_chain() -> 'Blockchain':
    return blockchains[constants.net.GENESIS]

# block hash -> chain work; up to and including that block
_CHAINWORK_CACHE = {
    "0000000000000000000000000000000000000000000000000000000000000000": 0,  # virtual block at height -1
}  # type: Dict[str, int]


class Blockchain(util.PrintError):
    """
    Manages blockchain headers and their verification
    """

    def __init__(self, config: SimpleConfig, forkpoint: int, parent: Optional['Blockchain'],
                 forkpoint_hash: str, prev_hash: Optional[str]):
        assert isinstance(forkpoint_hash, str) and len(forkpoint_hash) == 64, forkpoint_hash
        assert (prev_hash is None) or (isinstance(prev_hash, str) and len(prev_hash) == 64), prev_hash
        # assert (parent is None) == (forkpoint == 0)
        if 0 < forkpoint <= constants.net.max_checkpoint():
            raise Exception(f"cannot fork below max checkpoint. forkpoint: {forkpoint}")
        self.config = config
        self.forkpoint = forkpoint  # height of first header
        self.parent = parent
        self._forkpoint_hash = forkpoint_hash  # blockhash at forkpoint. "first hash"
        self._prev_hash = prev_hash  # blockhash immediately before forkpoint
        self.lock = threading.RLock()
        self.update_size()

    def with_lock(func):
        def func_wrapper(self, *args, **kwargs):
            with self.lock:
                return func(self, *args, **kwargs)
        return func_wrapper

    @property
    def checkpoints(self):
        return constants.net.CHECKPOINTS

    def get_max_child(self) -> Optional[int]:
        with blockchains_lock: chains = list(blockchains.values())
        children = list(filter(lambda y: y.parent==self, chains))
        return max([x.forkpoint for x in children]) if children else None

    def get_max_forkpoint(self) -> int:
        """Returns the max height where there is a fork
        related to this chain.
        """
        mc = self.get_max_child()
        return mc if mc is not None else self.forkpoint

    @with_lock
    def get_branch_size(self) -> int:
        return self.height() - self.get_max_forkpoint() + 1

    def get_name(self) -> str:
        return self.get_hash(self.get_max_forkpoint()).lstrip('0')[0:10]

    def check_header(self, header: dict) -> bool:
        header_hash = hash_header(header)
        height = header.get('block_height')
        return self.check_hash(height, header_hash)

    def check_hash(self, height: int, header_hash: str) -> bool:
        """Returns whether the hash of the block at given height
        is the given hash.
        """
        assert isinstance(header_hash, str) and len(header_hash) == 64, header_hash  # hex
        try:
            return header_hash == self.get_hash(height)
        except Exception:
            return False

    def fork(parent, header: dict) -> 'Blockchain':
        if not parent.can_connect(header, check_height=False):
            raise Exception("forking header does not connect to parent chain")
        forkpoint = header.get('block_height')
        self = Blockchain(config=parent.config,
                          forkpoint=forkpoint,
                          parent=parent,
                          forkpoint_hash=hash_header(header),
                          prev_hash=parent.get_hash(forkpoint-1))
        open(self.path(), 'w+').close()
        self.save_header(header)
        # put into global dict. note that in some cases
        # save_header might have already put it there but that's OK
        chain_id = self.get_id()
        with blockchains_lock:
            blockchains[chain_id] = self
        return self

    @with_lock
    def height(self) -> int:
        return self.forkpoint + self.size() - 1

    @with_lock
    def size(self) -> int:
        return self._size

    @with_lock
    def update_size(self) -> None:
        p = self.path()
        self._size = os.path.getsize(p)//HEADER_SIZE if os.path.exists(p) else 0

    @classmethod
    def verify_header(cls, header: dict, prev_hash: str, target: int, expected_header_hash: str=None) -> None:
        _hash = hash_header(header)
        _pow_hash = auxpow.hash_parent_header(header)
        if expected_header_hash and expected_header_hash != _hash:
            raise Exception("hash mismatches with expected: {} vs {}".format(expected_header_hash, _hash))
        if prev_hash != header.get('prev_block_hash'):
            raise Exception("prev hash mismatch: %s vs %s" % (prev_hash, header.get('prev_block_hash')))
        if constants.net.TESTNET:
            return
        bits = cls.target_to_bits(target)
        if bits != header.get('bits'):
            raise Exception("bits mismatch: %s vs %s" % (bits, header.get('bits')))
<<<<<<< HEAD
        if int('0x' + _pow_hash, 16) > target:
            raise Exception("insufficient proof of work: %s vs target %s" % (int('0x' + _pow_hash, 16), target))
=======
        block_hash_as_num = int.from_bytes(bfh(_hash), byteorder='big')
        if block_hash_as_num > target:
            raise Exception(f"insufficient proof of work: {block_hash_as_num} vs target {target}")
>>>>>>> 88b6ffe1

    def verify_chunk(self, index: int, data: bytes) -> bytes:
        stripped = bytearray()
        start_position = 0
        start_height = index * 2016
        prev_hash = self.get_hash(start_height - 1)
        target = self.get_target(index-1)
        i = 0
        while start_position < len(data):
            height = start_height + i
            try:
                expected_header_hash = self.get_hash(height)
            except MissingHeader:
                expected_header_hash = None

            # Strip auxpow header for disk
            stripped.extend(data[start_position:start_position+HEADER_SIZE])

            header, start_position = deserialize_header(data, index*2016 + i, expect_trailing_data=True, start_position=start_position)
            self.verify_header(header, prev_hash, target, expected_header_hash)
            prev_hash = hash_header(header)

<<<<<<< HEAD
            i = i + 1

        return bytes(stripped)

=======
    @with_lock
>>>>>>> 88b6ffe1
    def path(self):
        d = util.get_headers_dir(self.config)
        if self.parent is None:
            filename = 'blockchain_headers'
        else:
            assert self.forkpoint > 0, self.forkpoint
            prev_hash = self._prev_hash.lstrip('0')
            first_hash = self._forkpoint_hash.lstrip('0')
            basename = f'fork2_{self.forkpoint}_{prev_hash}_{first_hash}'
            filename = os.path.join('forks', basename)
        return os.path.join(d, filename)

    @with_lock
    def save_chunk(self, index: int, chunk: bytes):
        assert index >= 0, index
        chunk_within_checkpoint_region = index < len(self.checkpoints)
        # chunks in checkpoint region are the responsibility of the 'main chain'
        if chunk_within_checkpoint_region and self.parent is not None:
            main_chain = get_best_chain()
            main_chain.save_chunk(index, chunk)
            return

        delta_height = (index * 2016 - self.forkpoint)
        delta_bytes = delta_height * HEADER_SIZE
        # if this chunk contains our forkpoint, only save the part after forkpoint
        # (the part before is the responsibility of the parent)
        if delta_bytes < 0:
            chunk = chunk[-delta_bytes:]
            delta_bytes = 0
        truncate = not chunk_within_checkpoint_region
        self.write(chunk, delta_bytes, truncate)
        self.swap_with_parent()

    def swap_with_parent(self) -> None:
        parent_lock = self.parent.lock if self.parent is not None else threading.Lock()
        with parent_lock, self.lock, blockchains_lock:  # this order should not deadlock
            # do the swap; possibly multiple ones
            cnt = 0
            while self._swap_with_parent():
                cnt += 1
                if cnt > len(blockchains):  # make sure we are making progress
                    raise Exception(f'swapping fork with parent too many times: {cnt}')

    def _swap_with_parent(self) -> bool:
        """Check if this chain became stronger than its parent, and swap
        the underlying files if so. The Blockchain instances will keep
        'containing' the same headers, but their ids change and so
        they will be stored in different files."""
        if self.parent is None:
            return False
        if self.parent.get_chainwork() >= self.get_chainwork():
            return False
        self.print_error("swap", self.forkpoint, self.parent.forkpoint)
        parent_branch_size = self.parent.height() - self.forkpoint + 1
        forkpoint = self.forkpoint  # type: Optional[int]
        parent = self.parent  # type: Optional[Blockchain]
        child_old_id = self.get_id()
        parent_old_id = parent.get_id()
        # swap files
        # child takes parent's name
        # parent's new name will be something new (not child's old name)
        self.assert_headers_file_available(self.path())
        child_old_name = self.path()
        with open(self.path(), 'rb') as f:
            my_data = f.read()
        self.assert_headers_file_available(parent.path())
        with open(parent.path(), 'rb') as f:
            f.seek((forkpoint - parent.forkpoint)*HEADER_SIZE)
            parent_data = f.read(parent_branch_size*HEADER_SIZE)
        self.write(parent_data, 0)
        parent.write(my_data, (forkpoint - parent.forkpoint)*HEADER_SIZE)
        # swap parameters
        self.parent, parent.parent = parent.parent, self  # type: Optional[Blockchain], Optional[Blockchain]
        self.forkpoint, parent.forkpoint = parent.forkpoint, self.forkpoint
        self._forkpoint_hash, parent._forkpoint_hash = parent._forkpoint_hash, hash_raw_header(bh2u(parent_data[:HEADER_SIZE]))
        self._prev_hash, parent._prev_hash = parent._prev_hash, self._prev_hash
        # parent's new name
        os.replace(child_old_name, parent.path())
        self.update_size()
        parent.update_size()
        # update pointers
        blockchains.pop(child_old_id, None)
        blockchains.pop(parent_old_id, None)
        blockchains[self.get_id()] = self
        blockchains[parent.get_id()] = parent
        return True

    def get_id(self) -> str:
        return self._forkpoint_hash

    def assert_headers_file_available(self, path):
        if os.path.exists(path):
            return
        elif not os.path.exists(util.get_headers_dir(self.config)):
            raise FileNotFoundError('Electrum headers_dir does not exist. Was it deleted while running?')
        else:
            raise FileNotFoundError('Cannot find headers file but headers_dir is there. Should be at {}'.format(path))

    @with_lock
    def write(self, data: bytes, offset: int, truncate: bool=True) -> None:
        filename = self.path()
        self.assert_headers_file_available(filename)
        with open(filename, 'rb+') as f:
            if truncate and offset != self._size * HEADER_SIZE:
                f.seek(offset)
                f.truncate()
            f.seek(offset)
            f.write(data)
            f.flush()
            os.fsync(f.fileno())
        self.update_size()

    @with_lock
    def save_header(self, header: dict) -> None:
        delta = header.get('block_height') - self.forkpoint
        data = bfh(serialize_header(header))
        # headers are only _appended_ to the end:
        assert delta == self.size(), (delta, self.size())
        assert len(data) == HEADER_SIZE
        self.write(data, delta*HEADER_SIZE)
        self.swap_with_parent()

    @with_lock
    def read_header(self, height: int) -> Optional[dict]:
        if height < 0:
            return
        if height < self.forkpoint:
            return self.parent.read_header(height)
        if height > self.height():
            return
        delta = height - self.forkpoint
        name = self.path()
        self.assert_headers_file_available(name)
        with open(name, 'rb') as f:
            f.seek(delta * HEADER_SIZE)
            h = f.read(HEADER_SIZE)
            if len(h) < HEADER_SIZE:
                raise Exception('Expected to read a full header. This was only {} bytes'.format(len(h)))
        if h == bytes([0])*HEADER_SIZE:
            return None
        return deserialize_header(h, height)

    def get_hash(self, height: int) -> str:
        def is_height_checkpoint():
            within_cp_range = height <= constants.net.max_checkpoint()
            at_chunk_boundary = (height+1) % 2016 == 0
            return within_cp_range and at_chunk_boundary

        if height == -1:
            return '0000000000000000000000000000000000000000000000000000000000000000'
        elif height == 0:
            return constants.net.GENESIS
        elif is_height_checkpoint():
            index = height // 2016
            h, t = self.checkpoints[index]
            return h
        else:
            header = self.read_header(height)
            if header is None:
                raise MissingHeader(height)
            return hash_header(header)

    def get_target(self, index: int) -> int:
        # compute target from chunk x, used in chunk x+1
        if constants.net.TESTNET:
            return 0
        if index == -1:
            return MAX_TARGET
        if index < len(self.checkpoints):
            h, t = self.checkpoints[index]
            return t
        # new target
        first = self.read_header(index * 2016)
        last = self.read_header(index * 2016 + 2015)
        if not first or not last:
            raise MissingHeader()
        bits = last.get('bits')
        target = self.bits_to_target(bits)
        nActualTimespan = last.get('timestamp') - first.get('timestamp')
        nTargetTimespan = 14 * 24 * 60 * 60
        nActualTimespan = max(nActualTimespan, nTargetTimespan // 4)
        nActualTimespan = min(nActualTimespan, nTargetTimespan * 4)
        new_target = min(MAX_TARGET, (target * nActualTimespan) // nTargetTimespan)
        # not any target can be represented in 32 bits:
        new_target = self.bits_to_target(self.target_to_bits(new_target))
        return new_target

    @classmethod
    def bits_to_target(cls, bits: int) -> int:
        bitsN = (bits >> 24) & 0xff
        if not (0x03 <= bitsN <= 0x1d):
            raise Exception("First part of bits should be in [0x03, 0x1d]")
        bitsBase = bits & 0xffffff
        if not (0x8000 <= bitsBase <= 0x7fffff):
            raise Exception("Second part of bits should be in [0x8000, 0x7fffff]")
        return bitsBase << (8 * (bitsN-3))

    @classmethod
    def target_to_bits(cls, target: int) -> int:
        c = ("%064x" % target)[2:]
        while c[:2] == '00' and len(c) > 6:
            c = c[2:]
        bitsN, bitsBase = len(c) // 2, int.from_bytes(bfh(c[:6]), byteorder='big')
        if bitsBase >= 0x800000:
            bitsN += 1
            bitsBase >>= 8
        return bitsN << 24 | bitsBase

    def chainwork_of_header_at_height(self, height: int) -> int:
        """work done by single header at given height"""
        chunk_idx = height // 2016 - 1
        target = self.get_target(chunk_idx)
        work = ((2 ** 256 - target - 1) // (target + 1)) + 1
        return work

    @with_lock
    def get_chainwork(self, height=None) -> int:
        if height is None:
            height = max(0, self.height())
        if constants.net.TESTNET:
            # On testnet/regtest, difficulty works somewhat different.
            # It's out of scope to properly implement that.
            return height
        last_retarget = height // 2016 * 2016 - 1
        cached_height = last_retarget
        while _CHAINWORK_CACHE.get(self.get_hash(cached_height)) is None:
            if cached_height <= -1:
                break
            cached_height -= 2016
        assert cached_height >= -1, cached_height
        running_total = _CHAINWORK_CACHE[self.get_hash(cached_height)]
        while cached_height < last_retarget:
            cached_height += 2016
            work_in_single_header = self.chainwork_of_header_at_height(cached_height)
            work_in_chunk = 2016 * work_in_single_header
            running_total += work_in_chunk
            _CHAINWORK_CACHE[self.get_hash(cached_height)] = running_total
        cached_height += 2016
        work_in_single_header = self.chainwork_of_header_at_height(cached_height)
        work_in_last_partial_chunk = (height % 2016 + 1) * work_in_single_header
        return running_total + work_in_last_partial_chunk

    def can_connect(self, header: dict, check_height: bool=True) -> bool:
        if header is None:
            return False
        height = header['block_height']
        if check_height and self.height() != height - 1:
            #self.print_error("cannot connect at height", height)
            return False
        if height == 0:
            return hash_header(header) == constants.net.GENESIS
        try:
            prev_hash = self.get_hash(height - 1)
        except:
            return False
        if prev_hash != header.get('prev_block_hash'):
            return False
        try:
            target = self.get_target(height // 2016 - 1)
        except MissingHeader:
            return False
        try:
            self.verify_header(header, prev_hash, target)
        except BaseException as e:
            return False
        return True

    def connect_chunk(self, idx: int, hexdata: str) -> bool:
        assert idx >= 0, idx
        try:
            data = bfh(hexdata)
            # verify_chunk also strips the AuxPoW headers
            data = self.verify_chunk(idx, data)
            #self.print_error("validated chunk %d" % idx)
            self.save_chunk(idx, data)
            return True
        except BaseException as e:
            self.print_error(f'verify_chunk idx {idx} failed: {repr(e)}')
            return False

    def get_checkpoints(self):
        # for each chunk, store the hash of the last block and the target after the chunk
        cp = []
        n = self.height() // 2016
        for index in range(n):
            h = self.get_hash((index+1) * 2016 -1)
            target = self.get_target(index)
            cp.append((h, target))
        return cp


def check_header(header: dict) -> Optional[Blockchain]:
    if type(header) is not dict:
        return None
    with blockchains_lock: chains = list(blockchains.values())
    for b in chains:
        if b.check_header(header):
            return b
    return None


def can_connect(header: dict) -> Optional[Blockchain]:
    with blockchains_lock: chains = list(blockchains.values())
    for b in chains:
        if b.can_connect(header):
            return b
    return None<|MERGE_RESOLUTION|>--- conflicted
+++ resolved
@@ -56,15 +56,9 @@
 def deserialize_header(s: bytes, height: int, expect_trailing_data=False, start_position=0):
     if not s:
         raise InvalidHeader('Invalid header: {}'.format(s))
-<<<<<<< HEAD
     if len(s) - start_position < HEADER_SIZE:
         raise InvalidHeader('Invalid header length: {}'.format(len(s) - start_position))
-    hex_to_int = lambda s: int('0x' + bh2u(s[::-1]), 16)
-=======
-    if len(s) != HEADER_SIZE:
-        raise InvalidHeader('Invalid header length: {}'.format(len(s)))
     hex_to_int = lambda s: int.from_bytes(s, byteorder='little')
->>>>>>> 88b6ffe1
     h = {}
     h['version'] = hex_to_int(s[start_position+0:start_position+4])
     h['prev_block_hash'] = hash_encode(s[start_position+4:start_position+36])
@@ -287,14 +281,9 @@
         bits = cls.target_to_bits(target)
         if bits != header.get('bits'):
             raise Exception("bits mismatch: %s vs %s" % (bits, header.get('bits')))
-<<<<<<< HEAD
-        if int('0x' + _pow_hash, 16) > target:
-            raise Exception("insufficient proof of work: %s vs target %s" % (int('0x' + _pow_hash, 16), target))
-=======
-        block_hash_as_num = int.from_bytes(bfh(_hash), byteorder='big')
+        block_hash_as_num = int.from_bytes(bfh(_pow_hash), byteorder='big')
         if block_hash_as_num > target:
             raise Exception(f"insufficient proof of work: {block_hash_as_num} vs target {target}")
->>>>>>> 88b6ffe1
 
     def verify_chunk(self, index: int, data: bytes) -> bytes:
         stripped = bytearray()
@@ -317,14 +306,11 @@
             self.verify_header(header, prev_hash, target, expected_header_hash)
             prev_hash = hash_header(header)
 
-<<<<<<< HEAD
             i = i + 1
 
         return bytes(stripped)
 
-=======
-    @with_lock
->>>>>>> 88b6ffe1
+    @with_lock
     def path(self):
         d = util.get_headers_dir(self.config)
         if self.parent is None:
