# Electrum - lightweight Bitcoin client
# Copyright (C) 2012 thomasv@ecdsa.org
#
# Permission is hereby granted, free of charge, to any person
# obtaining a copy of this software and associated documentation files
# (the "Software"), to deal in the Software without restriction,
# including without limitation the rights to use, copy, modify, merge,
# publish, distribute, sublicense, and/or sell copies of the Software,
# and to permit persons to whom the Software is furnished to do so,
# subject to the following conditions:
#
# The above copyright notice and this permission notice shall be
# included in all copies or substantial portions of the Software.
#
# THE SOFTWARE IS PROVIDED "AS IS", WITHOUT WARRANTY OF ANY KIND,
# EXPRESS OR IMPLIED, INCLUDING BUT NOT LIMITED TO THE WARRANTIES OF
# MERCHANTABILITY, FITNESS FOR A PARTICULAR PURPOSE AND
# NONINFRINGEMENT. IN NO EVENT SHALL THE AUTHORS OR COPYRIGHT HOLDERS
# BE LIABLE FOR ANY CLAIM, DAMAGES OR OTHER LIABILITY, WHETHER IN AN
# ACTION OF CONTRACT, TORT OR OTHERWISE, ARISING FROM, OUT OF OR IN
# CONNECTION WITH THE SOFTWARE OR THE USE OR OTHER DEALINGS IN THE
# SOFTWARE.
import os
import threading
from typing import Optional

from . import util
from .bitcoin import Hash, hash_encode, int_to_hex, rev_hex
from . import constants
from .util import bfh, bh2u

<<<<<<< HEAD
from . import auxpow

=======

HEADER_SIZE = 80  # bytes
>>>>>>> 8f01ba08
MAX_TARGET = 0x00000000FFFF0000000000000000000000000000000000000000000000000000


class MissingHeader(Exception):
    pass

class InvalidHeader(Exception):
    pass

def serialize_header(header_dict: dict) -> str:
    s = int_to_hex(header_dict['version'], 4) \
        + rev_hex(header_dict['prev_block_hash']) \
        + rev_hex(header_dict['merkle_root']) \
        + int_to_hex(int(header_dict['timestamp']), 4) \
        + int_to_hex(int(header_dict['bits']), 4) \
        + int_to_hex(int(header_dict['nonce']), 4)
    return s

<<<<<<< HEAD
# If expect_trailing_data, returns start position of trailing data
def deserialize_header(s, height, expect_trailing_data=False, start_position=0):
    if not s:
        raise InvalidHeader('Invalid header: {}'.format(s))
    if len(s) - start_position < 80:
        raise InvalidHeader('Invalid header length: {}'.format(len(s) - start_position))
=======
def deserialize_header(s: bytes, height: int) -> dict:
    if not s:
        raise InvalidHeader('Invalid header: {}'.format(s))
    if len(s) != HEADER_SIZE:
        raise InvalidHeader('Invalid header length: {}'.format(len(s)))
>>>>>>> 8f01ba08
    hex_to_int = lambda s: int('0x' + bh2u(s[::-1]), 16)
    h = {}
    h['version'] = hex_to_int(s[start_position+0:start_position+4])
    h['prev_block_hash'] = hash_encode(s[start_position+4:start_position+36])
    h['merkle_root'] = hash_encode(s[start_position+36:start_position+68])
    h['timestamp'] = hex_to_int(s[start_position+68:start_position+72])
    h['bits'] = hex_to_int(s[start_position+72:start_position+76])
    h['nonce'] = hex_to_int(s[start_position+76:start_position+80])
    h['block_height'] = height

    if auxpow.auxpow_active(h):
        if expect_trailing_data:
            h['auxpow'], start_position = auxpow.deserialize_auxpow_header(h, s, expect_trailing_data=True, start_position=start_position+80)
        else:
            h['auxpow'] = auxpow.deserialize_auxpow_header(h, s, start_position=start_position+80)
    else:
        if expect_trailing_data:
            start_position = start_position+80
        elif len(s) - start_position != 80:
            raise Exception('Invalid header length: {}'.format(len(s) - start_position))

    if expect_trailing_data:
        return h, start_position

    return h

def hash_header(header: dict) -> str:
    if header is None:
        return '0' * 64
    if header.get('prev_block_hash') is None:
        header['prev_block_hash'] = '00'*32
    return hash_encode(Hash(bfh(serialize_header(header))))


blockchains = {}
blockchains_lock = threading.Lock()


def read_blockchains(config):
    blockchains[0] = Blockchain(config, 0, None)
    fdir = os.path.join(util.get_headers_dir(config), 'forks')
    util.make_dir(fdir)
    l = filter(lambda x: x.startswith('fork_'), os.listdir(fdir))
    l = sorted(l, key = lambda x: int(x.split('_')[1]))
    for filename in l:
        forkpoint = int(filename.split('_')[2])
        parent_id = int(filename.split('_')[1])
        b = Blockchain(config, forkpoint, parent_id)
        h = b.read_header(b.forkpoint)
        if b.parent().can_connect(h, check_height=False):
            blockchains[b.forkpoint] = b
        else:
            util.print_error("cannot connect", filename)
    return blockchains


class Blockchain(util.PrintError):
    """
    Manages blockchain headers and their verification
    """

    def __init__(self, config, forkpoint: int, parent_id: int):
        self.config = config
        self.forkpoint = forkpoint
        self.checkpoints = constants.net.CHECKPOINTS
        self.parent_id = parent_id
        assert parent_id != forkpoint
        self.lock = threading.RLock()
        with self.lock:
            self.update_size()

    def with_lock(func):
        def func_wrapper(self, *args, **kwargs):
            with self.lock:
                return func(self, *args, **kwargs)
        return func_wrapper

    def parent(self) -> 'Blockchain':
        return blockchains[self.parent_id]

    def get_max_child(self) -> Optional[int]:
        with blockchains_lock: chains = list(blockchains.values())
        children = list(filter(lambda y: y.parent_id==self.forkpoint, chains))
        return max([x.forkpoint for x in children]) if children else None

    def get_forkpoint(self) -> int:
        mc = self.get_max_child()
        return mc if mc is not None else self.forkpoint

    def get_branch_size(self) -> int:
        return self.height() - self.get_forkpoint() + 1

    def get_name(self) -> str:
        return self.get_hash(self.get_forkpoint()).lstrip('00')[0:10]

    def check_header(self, header: dict) -> bool:
        header_hash = hash_header(header)
        height = header.get('block_height')
        try:
            return header_hash == self.get_hash(height)
        except MissingHeader:
            return False

    def fork(parent, header: dict) -> 'Blockchain':
        forkpoint = header.get('block_height')
        self = Blockchain(parent.config, forkpoint, parent.forkpoint)
        open(self.path(), 'w+').close()
        self.save_header(header)
        return self

    def height(self) -> int:
        return self.forkpoint + self.size() - 1

    def size(self) -> int:
        with self.lock:
            return self._size

    def update_size(self) -> None:
        p = self.path()
        self._size = os.path.getsize(p)//HEADER_SIZE if os.path.exists(p) else 0

<<<<<<< HEAD
    def verify_header(self, header, prev_hash, target):
        _hash = auxpow.hash_parent_header(header)
=======
    def verify_header(self, header: dict, prev_hash: str, target: int, expected_header_hash: str=None) -> None:
        _hash = hash_header(header)
        if expected_header_hash and expected_header_hash != _hash:
            raise Exception("hash mismatches with expected: {} vs {}".format(expected_header_hash, _hash))
>>>>>>> 8f01ba08
        if prev_hash != header.get('prev_block_hash'):
            raise Exception("prev hash mismatch: %s vs %s" % (prev_hash, header.get('prev_block_hash')))
        if constants.net.TESTNET:
            return
        bits = self.target_to_bits(target)
        if bits != header.get('bits'):
            raise Exception("bits mismatch: %s vs %s" % (bits, header.get('bits')))
        if int('0x' + _hash, 16) > target:
            raise Exception("insufficient proof of work: %s vs target %s" % (int('0x' + _hash, 16), target))

<<<<<<< HEAD
    def verify_chunk(self, index, data):
        stripped = bytearray()
        start_position = 0
        prev_hash = self.get_hash(index * 2016 - 1)
        target = self.get_target(index-1)
        i = 0
        while start_position < len(data):
            # Strip auxpow header for disk
            stripped.extend(data[start_position:start_position+80])

            header, start_position = deserialize_header(data, index*2016 + i, expect_trailing_data=True, start_position=start_position)
            self.verify_header(header, prev_hash, target)
=======
    def verify_chunk(self, index: int, data: bytes) -> None:
        num = len(data) // HEADER_SIZE
        start_height = index * 2016
        prev_hash = self.get_hash(start_height - 1)
        target = self.get_target(index-1)
        for i in range(num):
            height = start_height + i
            try:
                expected_header_hash = self.get_hash(height)
            except MissingHeader:
                expected_header_hash = None
            raw_header = data[i*HEADER_SIZE : (i+1)*HEADER_SIZE]
            header = deserialize_header(raw_header, index*2016 + i)
            self.verify_header(header, prev_hash, target, expected_header_hash)
>>>>>>> 8f01ba08
            prev_hash = hash_header(header)

            i = i + 1

        return bytes(stripped)

    def path(self):
        d = util.get_headers_dir(self.config)
        if self.parent_id is None:
            filename = 'blockchain_headers'
        else:
            basename = 'fork_%d_%d' % (self.parent_id, self.forkpoint)
            filename = os.path.join('forks', basename)
        return os.path.join(d, filename)

    @with_lock
    def save_chunk(self, index: int, chunk: bytes):
        chunk_within_checkpoint_region = index < len(self.checkpoints)
        # chunks in checkpoint region are the responsibility of the 'main chain'
        if chunk_within_checkpoint_region and self.parent_id is not None:
            main_chain = blockchains[0]
            main_chain.save_chunk(index, chunk)
            return

        delta_height = (index * 2016 - self.forkpoint)
        delta_bytes = delta_height * HEADER_SIZE
        # if this chunk contains our forkpoint, only save the part after forkpoint
        # (the part before is the responsibility of the parent)
        if delta_bytes < 0:
            chunk = chunk[-delta_bytes:]
            delta_bytes = 0
        truncate = not chunk_within_checkpoint_region
        self.write(chunk, delta_bytes, truncate)
        self.swap_with_parent()

    @with_lock
    def swap_with_parent(self) -> None:
        if self.parent_id is None:
            return
        parent_branch_size = self.parent().height() - self.forkpoint + 1
        if parent_branch_size >= self.size():
            return
        self.print_error("swap", self.forkpoint, self.parent_id)
        parent_id = self.parent_id
        forkpoint = self.forkpoint
        parent = self.parent()
        self.assert_headers_file_available(self.path())
        with open(self.path(), 'rb') as f:
            my_data = f.read()
        self.assert_headers_file_available(parent.path())
        with open(parent.path(), 'rb') as f:
            f.seek((forkpoint - parent.forkpoint)*HEADER_SIZE)
            parent_data = f.read(parent_branch_size*HEADER_SIZE)
        self.write(parent_data, 0)
        parent.write(my_data, (forkpoint - parent.forkpoint)*HEADER_SIZE)
        # store file path
        with blockchains_lock: chains = list(blockchains.values())
        for b in chains:
            b.old_path = b.path()
        # swap parameters
        self.parent_id = parent.parent_id; parent.parent_id = parent_id
        self.forkpoint = parent.forkpoint; parent.forkpoint = forkpoint
        self._size = parent._size; parent._size = parent_branch_size
        # move files
        for b in chains:
            if b in [self, parent]: continue
            if b.old_path != b.path():
                self.print_error("renaming", b.old_path, b.path())
                os.rename(b.old_path, b.path())
        # update pointers
        with blockchains_lock:
            blockchains[self.forkpoint] = self
            blockchains[parent.forkpoint] = parent

    def assert_headers_file_available(self, path):
        if os.path.exists(path):
            return
        elif not os.path.exists(util.get_headers_dir(self.config)):
            raise FileNotFoundError('Electrum headers_dir does not exist. Was it deleted while running?')
        else:
            raise FileNotFoundError('Cannot find headers file but headers_dir is there. Should be at {}'.format(path))

    def write(self, data: bytes, offset: int, truncate: bool=True) -> None:
        filename = self.path()
        with self.lock:
            self.assert_headers_file_available(filename)
            with open(filename, 'rb+') as f:
                if truncate and offset != self._size * HEADER_SIZE:
                    f.seek(offset)
                    f.truncate()
                f.seek(offset)
                f.write(data)
                f.flush()
                os.fsync(f.fileno())
            self.update_size()

    @with_lock
    def save_header(self, header: dict) -> None:
        delta = header.get('block_height') - self.forkpoint
        data = bfh(serialize_header(header))
        # headers are only _appended_ to the end:
        assert delta == self.size()
        assert len(data) == HEADER_SIZE
        self.write(data, delta*HEADER_SIZE)
        self.swap_with_parent()

    def read_header(self, height: int) -> Optional[dict]:
        assert self.parent_id != self.forkpoint
        if height < 0:
            return
        if height < self.forkpoint:
            return self.parent().read_header(height)
        if height > self.height():
            return
        delta = height - self.forkpoint
        name = self.path()
        self.assert_headers_file_available(name)
        with open(name, 'rb') as f:
            f.seek(delta * HEADER_SIZE)
            h = f.read(HEADER_SIZE)
            if len(h) < HEADER_SIZE:
                raise Exception('Expected to read a full header. This was only {} bytes'.format(len(h)))
        if h == bytes([0])*HEADER_SIZE:
            return None
        return deserialize_header(h, height)

    def get_hash(self, height: int) -> str:
        def is_height_checkpoint():
            within_cp_range = height <= constants.net.max_checkpoint()
            at_chunk_boundary = (height+1) % 2016 == 0
            return within_cp_range and at_chunk_boundary

        if height == -1:
            return '0000000000000000000000000000000000000000000000000000000000000000'
        elif height == 0:
            return constants.net.GENESIS
        elif is_height_checkpoint():
            index = height // 2016
            h, t = self.checkpoints[index]
            return h
        else:
            header = self.read_header(height)
            if header is None:
                raise MissingHeader(height)
            return hash_header(header)

    def get_target(self, index: int) -> int:
        # compute target from chunk x, used in chunk x+1
        if constants.net.TESTNET:
            return 0
        if index == -1:
            return MAX_TARGET
        if index < len(self.checkpoints):
            h, t = self.checkpoints[index]
            return t
        # new target
        first = self.read_header(index * 2016)
        last = self.read_header(index * 2016 + 2015)
        if not first or not last:
            raise MissingHeader()
        bits = last.get('bits')
        target = self.bits_to_target(bits)
        nActualTimespan = last.get('timestamp') - first.get('timestamp')
        nTargetTimespan = 14 * 24 * 60 * 60
        nActualTimespan = max(nActualTimespan, nTargetTimespan // 4)
        nActualTimespan = min(nActualTimespan, nTargetTimespan * 4)
        new_target = min(MAX_TARGET, (target * nActualTimespan) // nTargetTimespan)
        return new_target

    def bits_to_target(self, bits: int) -> int:
        bitsN = (bits >> 24) & 0xff
        if not (bitsN >= 0x03 and bitsN <= 0x1d):
            raise Exception("First part of bits should be in [0x03, 0x1d]")
        bitsBase = bits & 0xffffff
        if not (bitsBase >= 0x8000 and bitsBase <= 0x7fffff):
            raise Exception("Second part of bits should be in [0x8000, 0x7fffff]")
        return bitsBase << (8 * (bitsN-3))

    def target_to_bits(self, target: int) -> int:
        c = ("%064x" % target)[2:]
        while c[:2] == '00' and len(c) > 6:
            c = c[2:]
        bitsN, bitsBase = len(c) // 2, int('0x' + c[:6], 16)
        if bitsBase >= 0x800000:
            bitsN += 1
            bitsBase >>= 8
        return bitsN << 24 | bitsBase

    def can_connect(self, header: dict, check_height: bool=True) -> bool:
        if header is None:
            return False
        height = header['block_height']
        if check_height and self.height() != height - 1:
            #self.print_error("cannot connect at height", height)
            return False
        if height == 0:
            return hash_header(header) == constants.net.GENESIS
        try:
            prev_hash = self.get_hash(height - 1)
        except:
            return False
        if prev_hash != header.get('prev_block_hash'):
            return False
        try:
            target = self.get_target(height // 2016 - 1)
        except MissingHeader:
            return False
        try:
            self.verify_header(header, prev_hash, target)
        except BaseException as e:
            return False
        return True

    def connect_chunk(self, idx: int, hexdata: str) -> bool:
        try:
            data = bfh(hexdata)
            # verify_chunk also strips the AuxPoW headers
            data = self.verify_chunk(idx, data)
            #self.print_error("validated chunk %d" % idx)
            self.save_chunk(idx, data)
            return True
        except BaseException as e:
            self.print_error('verify_chunk %d failed'%idx, str(e))
            return False

    def get_checkpoints(self):
        # for each chunk, store the hash of the last block and the target after the chunk
        cp = []
        n = self.height() // 2016
        for index in range(n):
            h = self.get_hash((index+1) * 2016 -1)
            target = self.get_target(index)
            cp.append((h, target))
        return cp


def check_header(header: dict) -> Optional[Blockchain]:
    if type(header) is not dict:
        return None
    with blockchains_lock: chains = list(blockchains.values())
    for b in chains:
        if b.check_header(header):
            return b
    return None


def can_connect(header: dict) -> Optional[Blockchain]:
    with blockchains_lock: chains = list(blockchains.values())
    for b in chains:
        if b.can_connect(header):
            return b
    return None<|MERGE_RESOLUTION|>--- conflicted
+++ resolved
@@ -29,13 +29,9 @@
 from . import constants
 from .util import bfh, bh2u
 
-<<<<<<< HEAD
 from . import auxpow
 
-=======
-
 HEADER_SIZE = 80  # bytes
->>>>>>> 8f01ba08
 MAX_TARGET = 0x00000000FFFF0000000000000000000000000000000000000000000000000000
 
 
@@ -54,20 +50,12 @@
         + int_to_hex(int(header_dict['nonce']), 4)
     return s
 
-<<<<<<< HEAD
 # If expect_trailing_data, returns start position of trailing data
-def deserialize_header(s, height, expect_trailing_data=False, start_position=0):
+def deserialize_header(s: bytes, height: int, expect_trailing_data=False, start_position=0):
     if not s:
         raise InvalidHeader('Invalid header: {}'.format(s))
-    if len(s) - start_position < 80:
+    if len(s) - start_position < HEADER_SIZE:
         raise InvalidHeader('Invalid header length: {}'.format(len(s) - start_position))
-=======
-def deserialize_header(s: bytes, height: int) -> dict:
-    if not s:
-        raise InvalidHeader('Invalid header: {}'.format(s))
-    if len(s) != HEADER_SIZE:
-        raise InvalidHeader('Invalid header length: {}'.format(len(s)))
->>>>>>> 8f01ba08
     hex_to_int = lambda s: int('0x' + bh2u(s[::-1]), 16)
     h = {}
     h['version'] = hex_to_int(s[start_position+0:start_position+4])
@@ -80,13 +68,13 @@
 
     if auxpow.auxpow_active(h):
         if expect_trailing_data:
-            h['auxpow'], start_position = auxpow.deserialize_auxpow_header(h, s, expect_trailing_data=True, start_position=start_position+80)
+            h['auxpow'], start_position = auxpow.deserialize_auxpow_header(h, s, expect_trailing_data=True, start_position=start_position+HEADER_SIZE)
         else:
-            h['auxpow'] = auxpow.deserialize_auxpow_header(h, s, start_position=start_position+80)
+            h['auxpow'] = auxpow.deserialize_auxpow_header(h, s, start_position=start_position+HEADER_SIZE)
     else:
         if expect_trailing_data:
-            start_position = start_position+80
-        elif len(s) - start_position != 80:
+            start_position = start_position+HEADER_SIZE
+        elif len(s) - start_position != HEADER_SIZE:
             raise Exception('Invalid header length: {}'.format(len(s) - start_position))
 
     if expect_trailing_data:
@@ -189,15 +177,11 @@
         p = self.path()
         self._size = os.path.getsize(p)//HEADER_SIZE if os.path.exists(p) else 0
 
-<<<<<<< HEAD
-    def verify_header(self, header, prev_hash, target):
-        _hash = auxpow.hash_parent_header(header)
-=======
     def verify_header(self, header: dict, prev_hash: str, target: int, expected_header_hash: str=None) -> None:
         _hash = hash_header(header)
+        _pow_hash = auxpow.hash_parent_header(header)
         if expected_header_hash and expected_header_hash != _hash:
             raise Exception("hash mismatches with expected: {} vs {}".format(expected_header_hash, _hash))
->>>>>>> 8f01ba08
         if prev_hash != header.get('prev_block_hash'):
             raise Exception("prev hash mismatch: %s vs %s" % (prev_hash, header.get('prev_block_hash')))
         if constants.net.TESTNET:
@@ -205,38 +189,28 @@
         bits = self.target_to_bits(target)
         if bits != header.get('bits'):
             raise Exception("bits mismatch: %s vs %s" % (bits, header.get('bits')))
-        if int('0x' + _hash, 16) > target:
-            raise Exception("insufficient proof of work: %s vs target %s" % (int('0x' + _hash, 16), target))
-
-<<<<<<< HEAD
-    def verify_chunk(self, index, data):
+        if int('0x' + _pow_hash, 16) > target:
+            raise Exception("insufficient proof of work: %s vs target %s" % (int('0x' + _pow_hash, 16), target))
+
+    def verify_chunk(self, index: int, data: bytes) -> bytes:
         stripped = bytearray()
         start_position = 0
-        prev_hash = self.get_hash(index * 2016 - 1)
+        start_height = index * 2016
+        prev_hash = self.get_hash(start_height - 1)
         target = self.get_target(index-1)
         i = 0
         while start_position < len(data):
-            # Strip auxpow header for disk
-            stripped.extend(data[start_position:start_position+80])
-
-            header, start_position = deserialize_header(data, index*2016 + i, expect_trailing_data=True, start_position=start_position)
-            self.verify_header(header, prev_hash, target)
-=======
-    def verify_chunk(self, index: int, data: bytes) -> None:
-        num = len(data) // HEADER_SIZE
-        start_height = index * 2016
-        prev_hash = self.get_hash(start_height - 1)
-        target = self.get_target(index-1)
-        for i in range(num):
             height = start_height + i
             try:
                 expected_header_hash = self.get_hash(height)
             except MissingHeader:
                 expected_header_hash = None
-            raw_header = data[i*HEADER_SIZE : (i+1)*HEADER_SIZE]
-            header = deserialize_header(raw_header, index*2016 + i)
+
+            # Strip auxpow header for disk
+            stripped.extend(data[start_position:start_position+HEADER_SIZE])
+
+            header, start_position = deserialize_header(data, index*2016 + i, expect_trailing_data=True, start_position=start_position)
             self.verify_header(header, prev_hash, target, expected_header_hash)
->>>>>>> 8f01ba08
             prev_hash = hash_header(header)
 
             i = i + 1
