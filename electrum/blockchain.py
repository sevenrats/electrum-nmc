# Electrum - lightweight Bitcoin client
# Copyright (C) 2012 thomasv@ecdsa.org
#
# Permission is hereby granted, free of charge, to any person
# obtaining a copy of this software and associated documentation files
# (the "Software"), to deal in the Software without restriction,
# including without limitation the rights to use, copy, modify, merge,
# publish, distribute, sublicense, and/or sell copies of the Software,
# and to permit persons to whom the Software is furnished to do so,
# subject to the following conditions:
#
# The above copyright notice and this permission notice shall be
# included in all copies or substantial portions of the Software.
#
# THE SOFTWARE IS PROVIDED "AS IS", WITHOUT WARRANTY OF ANY KIND,
# EXPRESS OR IMPLIED, INCLUDING BUT NOT LIMITED TO THE WARRANTIES OF
# MERCHANTABILITY, FITNESS FOR A PARTICULAR PURPOSE AND
# NONINFRINGEMENT. IN NO EVENT SHALL THE AUTHORS OR COPYRIGHT HOLDERS
# BE LIABLE FOR ANY CLAIM, DAMAGES OR OTHER LIABILITY, WHETHER IN AN
# ACTION OF CONTRACT, TORT OR OTHERWISE, ARISING FROM, OUT OF OR IN
# CONNECTION WITH THE SOFTWARE OR THE USE OR OTHER DEALINGS IN THE
# SOFTWARE.
import os
import threading
from typing import Optional, Dict, Mapping, Sequence

from . import util
from .bitcoin import hash_encode, int_to_hex, rev_hex
from .crypto import sha256d
from . import constants
from .util import bfh, bh2u
from .simple_config import SimpleConfig
from .logging import get_logger, Logger

from . import auxpow

_logger = get_logger(__name__)

HEADER_SIZE = 80  # bytes
MAX_TARGET = 0x00000000FFFF0000000000000000000000000000000000000000000000000000


class MissingHeader(Exception):
    pass

class InvalidHeader(Exception):
    pass

def serialize_header(header_dict: dict) -> str:
    s = int_to_hex(header_dict['version'], 4) \
        + rev_hex(header_dict['prev_block_hash']) \
        + rev_hex(header_dict['merkle_root']) \
        + int_to_hex(int(header_dict['timestamp']), 4) \
        + int_to_hex(int(header_dict['bits']), 4) \
        + int_to_hex(int(header_dict['nonce']), 4)
    return s

# If expect_trailing_data, returns start position of trailing data
def deserialize_header(s: bytes, height: int, expect_trailing_data=False, start_position=0):
    if not s:
        raise InvalidHeader('Invalid header: {}'.format(s))
    if len(s) - start_position < HEADER_SIZE:
        raise InvalidHeader('Invalid header length: {}'.format(len(s) - start_position))
    hex_to_int = lambda s: int.from_bytes(s, byteorder='little')
    h = {}
    h['version'] = hex_to_int(s[start_position+0:start_position+4])
    h['prev_block_hash'] = hash_encode(s[start_position+4:start_position+36])
    h['merkle_root'] = hash_encode(s[start_position+36:start_position+68])
    h['timestamp'] = hex_to_int(s[start_position+68:start_position+72])
    h['bits'] = hex_to_int(s[start_position+72:start_position+76])
    h['nonce'] = hex_to_int(s[start_position+76:start_position+80])
    h['block_height'] = height

    if auxpow.auxpow_active(h) and height > constants.net.max_checkpoint():
        if expect_trailing_data:
            h['auxpow'], start_position = auxpow.deserialize_auxpow_header(h, s, expect_trailing_data=True, start_position=start_position+HEADER_SIZE)
        else:
            h['auxpow'] = auxpow.deserialize_auxpow_header(h, s, start_position=start_position+HEADER_SIZE)
    else:
        if expect_trailing_data:
            start_position = start_position+HEADER_SIZE
        elif len(s) - start_position != HEADER_SIZE:
            raise Exception('Invalid header length: {}'.format(len(s) - start_position))

    if expect_trailing_data:
        return h, start_position

    return h

def hash_header(header: dict) -> str:
    if header is None:
        return '0' * 64
    if header.get('prev_block_hash') is None:
        header['prev_block_hash'] = '00'*32
    return hash_raw_header(serialize_header(header))


def hash_raw_header(header: str) -> str:
    return hash_encode(sha256d(bfh(header)))


# key: blockhash hex at forkpoint
# the chain at some key is the best chain that includes the given hash
blockchains = {}  # type: Dict[str, Blockchain]
blockchains_lock = threading.RLock()


def read_blockchains(config: 'SimpleConfig'):
    best_chain = Blockchain(config=config,
                            forkpoint=0,
                            parent=None,
                            forkpoint_hash=constants.net.GENESIS,
                            prev_hash=None)
    blockchains[constants.net.GENESIS] = best_chain
    # consistency checks
    if best_chain.height() > constants.net.max_checkpoint():
        header_after_cp = best_chain.read_header(constants.net.max_checkpoint()+1)
        if not header_after_cp or not best_chain.can_connect(header_after_cp, check_height=False):
            _logger.info("[blockchain] deleting best chain. cannot connect header after last cp to last cp.")
            os.unlink(best_chain.path())
            best_chain.update_size()
    # forks
    fdir = os.path.join(util.get_headers_dir(config), 'forks')
    util.make_dir(fdir)
    # files are named as: fork2_{forkpoint}_{prev_hash}_{first_hash}
    l = filter(lambda x: x.startswith('fork2_') and '.' not in x, os.listdir(fdir))
    l = sorted(l, key=lambda x: int(x.split('_')[1]))  # sort by forkpoint

    def delete_chain(filename, reason):
        _logger.info(f"[blockchain] deleting chain {filename}: {reason}")
        os.unlink(os.path.join(fdir, filename))

    def instantiate_chain(filename):
        __, forkpoint, prev_hash, first_hash = filename.split('_')
        forkpoint = int(forkpoint)
        prev_hash = (64-len(prev_hash)) * "0" + prev_hash  # left-pad with zeroes
        first_hash = (64-len(first_hash)) * "0" + first_hash
        # forks below the max checkpoint are not allowed
        if forkpoint <= constants.net.max_checkpoint():
            delete_chain(filename, "deleting fork below max checkpoint")
            return
        # find parent (sorting by forkpoint guarantees it's already instantiated)
        for parent in blockchains.values():
            if parent.check_hash(forkpoint - 1, prev_hash):
                break
        else:
            delete_chain(filename, "cannot find parent for chain")
            return
        b = Blockchain(config=config,
                       forkpoint=forkpoint,
                       parent=parent,
                       forkpoint_hash=first_hash,
                       prev_hash=prev_hash)
        # consistency checks
        h = b.read_header(b.forkpoint)
        if first_hash != hash_header(h):
            delete_chain(filename, "incorrect first hash for chain")
            return
        if not b.parent.can_connect(h, check_height=False):
            delete_chain(filename, "cannot connect chain to parent")
            return
        chain_id = b.get_id()
        assert first_hash == chain_id, (first_hash, chain_id)
        blockchains[chain_id] = b

    for filename in l:
        instantiate_chain(filename)


def get_best_chain() -> 'Blockchain':
    return blockchains[constants.net.GENESIS]

# block hash -> chain work; up to and including that block
_CHAINWORK_CACHE = {
    "0000000000000000000000000000000000000000000000000000000000000000": 0,  # virtual block at height -1
}  # type: Dict[str, int]


class Blockchain(Logger):
    """
    Manages blockchain headers and their verification
    """

    def __init__(self, config: SimpleConfig, forkpoint: int, parent: Optional['Blockchain'],
                 forkpoint_hash: str, prev_hash: Optional[str]):
        assert isinstance(forkpoint_hash, str) and len(forkpoint_hash) == 64, forkpoint_hash
        assert (prev_hash is None) or (isinstance(prev_hash, str) and len(prev_hash) == 64), prev_hash
        # assert (parent is None) == (forkpoint == 0)
        if 0 < forkpoint <= constants.net.max_checkpoint():
            raise Exception(f"cannot fork below max checkpoint. forkpoint: {forkpoint}")
        Logger.__init__(self)
        self.config = config
        self.forkpoint = forkpoint  # height of first header
        self.parent = parent
        self._forkpoint_hash = forkpoint_hash  # blockhash at forkpoint. "first hash"
        self._prev_hash = prev_hash  # blockhash immediately before forkpoint
        self.lock = threading.RLock()
        self.update_size()

    def with_lock(func):
        def func_wrapper(self, *args, **kwargs):
            with self.lock:
                return func(self, *args, **kwargs)
        return func_wrapper

    @property
    def checkpoints(self):
        return constants.net.CHECKPOINTS

    def get_max_child(self) -> Optional[int]:
        children = self.get_direct_children()
        return max([x.forkpoint for x in children]) if children else None

    def get_max_forkpoint(self) -> int:
        """Returns the max height where there is a fork
        related to this chain.
        """
        mc = self.get_max_child()
        return mc if mc is not None else self.forkpoint

    def get_direct_children(self) -> Sequence['Blockchain']:
        with blockchains_lock:
            return list(filter(lambda y: y.parent==self, blockchains.values()))

    def get_parent_heights(self) -> Mapping['Blockchain', int]:
        """Returns map: (parent chain -> height of last common block)"""
        with blockchains_lock:
            result = {self: self.height()}
            chain = self
            while True:
                parent = chain.parent
                if parent is None: break
                result[parent] = chain.forkpoint - 1
                chain = parent
            return result

    def get_height_of_last_common_block_with_chain(self, other_chain: 'Blockchain') -> int:
        last_common_block_height = 0
        our_parents = self.get_parent_heights()
        their_parents = other_chain.get_parent_heights()
        for chain in our_parents:
            if chain in their_parents:
                h = min(our_parents[chain], their_parents[chain])
                last_common_block_height = max(last_common_block_height, h)
        return last_common_block_height

    @with_lock
    def get_branch_size(self) -> int:
        return self.height() - self.get_max_forkpoint() + 1

    def get_name(self) -> str:
        return self.get_hash(self.get_max_forkpoint()).lstrip('0')[0:10]

    def check_header(self, header: dict) -> bool:
        header_hash = hash_header(header)
        height = header.get('block_height')
        return self.check_hash(height, header_hash)

    def check_hash(self, height: int, header_hash: str) -> bool:
        """Returns whether the hash of the block at given height
        is the given hash.
        """
        assert isinstance(header_hash, str) and len(header_hash) == 64, header_hash  # hex
        try:
            return header_hash == self.get_hash(height)
        except Exception:
            return False

    def fork(parent, header: dict) -> 'Blockchain':
        if not parent.can_connect(header, check_height=False):
            raise Exception("forking header does not connect to parent chain")
        forkpoint = header.get('block_height')
        self = Blockchain(config=parent.config,
                          forkpoint=forkpoint,
                          parent=parent,
                          forkpoint_hash=hash_header(header),
                          prev_hash=parent.get_hash(forkpoint-1))
        open(self.path(), 'w+').close()
        self.save_header(header)
        # put into global dict. note that in some cases
        # save_header might have already put it there but that's OK
        chain_id = self.get_id()
        with blockchains_lock:
            blockchains[chain_id] = self
        return self

    @with_lock
    def height(self) -> int:
        return self.forkpoint + self.size() - 1

    @with_lock
    def size(self) -> int:
        return self._size

    @with_lock
    def update_size(self) -> None:
        p = self.path()
        self._size = os.path.getsize(p)//HEADER_SIZE if os.path.exists(p) else 0

    @classmethod
    def verify_header(cls, header: dict, prev_hash: str, target: int, expected_header_hash: str=None) -> None:
        _hash = hash_header(header)
        # Don't verify AuxPoW when covered by a checkpoint
        if header.get('block_height') > constants.net.max_checkpoint():
            _pow_hash = auxpow.hash_parent_header(header)
        if expected_header_hash and expected_header_hash != _hash:
            raise Exception("hash mismatches with expected: {} vs {}".format(expected_header_hash, _hash))
        if prev_hash != header.get('prev_block_hash'):
            raise Exception("prev hash mismatch: %s vs %s" % (prev_hash, header.get('prev_block_hash')))
        if constants.net.TESTNET:
            return
        bits = cls.target_to_bits(target)
        if bits != header.get('bits'):
            raise Exception("bits mismatch: %s vs %s" % (bits, header.get('bits')))
        # Don't verify AuxPoW when covered by a checkpoint
        if header.get('block_height') > constants.net.max_checkpoint():
            block_hash_as_num = int.from_bytes(bfh(_pow_hash), byteorder='big')
            if block_hash_as_num > target:
                raise Exception(f"insufficient proof of work: {block_hash_as_num} vs target {target}")

    def verify_chunk(self, index: int, data: bytes) -> bytes:
        stripped = bytearray()
        start_position = 0
        start_height = index * 2016
        prev_hash = self.get_hash(start_height - 1)
        target = self.get_target(index-1)
        i = 0
        while start_position < len(data):
            height = start_height + i
            try:
                expected_header_hash = self.get_hash(height)
            except MissingHeader:
                expected_header_hash = None

            # Strip auxpow header for disk
            stripped.extend(data[start_position:start_position+HEADER_SIZE])

            header, start_position = deserialize_header(data, index*2016 + i, expect_trailing_data=True, start_position=start_position)
            self.verify_header(header, prev_hash, target, expected_header_hash)
            prev_hash = hash_header(header)

            i = i + 1

        return bytes(stripped)

    @with_lock
    def path(self):
        d = util.get_headers_dir(self.config)
        if self.parent is None:
            filename = 'blockchain_headers'
        else:
            assert self.forkpoint > 0, self.forkpoint
            prev_hash = self._prev_hash.lstrip('0')
            first_hash = self._forkpoint_hash.lstrip('0')
            basename = f'fork2_{self.forkpoint}_{prev_hash}_{first_hash}'
            filename = os.path.join('forks', basename)
        return os.path.join(d, filename)

    @with_lock
    def save_chunk(self, index: int, chunk: bytes):
        assert index >= 0, index
        chunk_within_checkpoint_region = index < len(self.checkpoints)
        # chunks in checkpoint region are the responsibility of the 'main chain'
        if chunk_within_checkpoint_region and self.parent is not None:
            main_chain = get_best_chain()
            main_chain.save_chunk(index, chunk)
            return

        delta_height = (index * 2016 - self.forkpoint)
        delta_bytes = delta_height * HEADER_SIZE
        # if this chunk contains our forkpoint, only save the part after forkpoint
        # (the part before is the responsibility of the parent)
        if delta_bytes < 0:
            chunk = chunk[-delta_bytes:]
            delta_bytes = 0
        truncate = not chunk_within_checkpoint_region
        self.write(chunk, delta_bytes, truncate)
        self.swap_with_parent()

    def swap_with_parent(self) -> None:
        with self.lock, blockchains_lock:
            # do the swap; possibly multiple ones
            cnt = 0
            while True:
                old_parent = self.parent
                if not self._swap_with_parent():
                    break
                # make sure we are making progress
                cnt += 1
                if cnt > len(blockchains):
                    raise Exception(f'swapping fork with parent too many times: {cnt}')
                # we might have become the parent of some of our former siblings
                for old_sibling in old_parent.get_direct_children():
                    if self.check_hash(old_sibling.forkpoint - 1, old_sibling._prev_hash):
                        old_sibling.parent = self

    def _swap_with_parent(self) -> bool:
        """Check if this chain became stronger than its parent, and swap
        the underlying files if so. The Blockchain instances will keep
        'containing' the same headers, but their ids change and so
        they will be stored in different files."""
        if self.parent is None:
            return False
        if self.parent.get_chainwork() >= self.get_chainwork():
            return False
        self.logger.info(f"swapping {self.forkpoint} {self.parent.forkpoint}")
        parent_branch_size = self.parent.height() - self.forkpoint + 1
        forkpoint = self.forkpoint  # type: Optional[int]
        parent = self.parent  # type: Optional[Blockchain]
        child_old_id = self.get_id()
        parent_old_id = parent.get_id()
        # swap files
        # child takes parent's name
        # parent's new name will be something new (not child's old name)
        self.assert_headers_file_available(self.path())
        child_old_name = self.path()
        with open(self.path(), 'rb') as f:
            my_data = f.read()
        self.assert_headers_file_available(parent.path())
        assert forkpoint > parent.forkpoint, (f"forkpoint of parent chain ({parent.forkpoint}) "
                                              f"should be at lower height than children's ({forkpoint})")
        with open(parent.path(), 'rb') as f:
            f.seek((forkpoint - parent.forkpoint)*HEADER_SIZE)
            parent_data = f.read(parent_branch_size*HEADER_SIZE)
        self.write(parent_data, 0)
        parent.write(my_data, (forkpoint - parent.forkpoint)*HEADER_SIZE)
        # swap parameters
        self.parent, parent.parent = parent.parent, self  # type: Optional[Blockchain], Optional[Blockchain]
        self.forkpoint, parent.forkpoint = parent.forkpoint, self.forkpoint
        self._forkpoint_hash, parent._forkpoint_hash = parent._forkpoint_hash, hash_raw_header(bh2u(parent_data[:HEADER_SIZE]))
        self._prev_hash, parent._prev_hash = parent._prev_hash, self._prev_hash
        # parent's new name
        os.replace(child_old_name, parent.path())
        self.update_size()
        parent.update_size()
        # update pointers
        blockchains.pop(child_old_id, None)
        blockchains.pop(parent_old_id, None)
        blockchains[self.get_id()] = self
        blockchains[parent.get_id()] = parent
        return True

    def get_id(self) -> str:
        return self._forkpoint_hash

    def assert_headers_file_available(self, path):
        if os.path.exists(path):
            return
        elif not os.path.exists(util.get_headers_dir(self.config)):
            raise FileNotFoundError('Electrum headers_dir does not exist. Was it deleted while running?')
        else:
            raise FileNotFoundError('Cannot find headers file but headers_dir is there. Should be at {}'.format(path))

    @with_lock
    def write(self, data: bytes, offset: int, truncate: bool=True) -> None:
        filename = self.path()
        self.assert_headers_file_available(filename)
        with open(filename, 'rb+') as f:
            if truncate and offset != self._size * HEADER_SIZE:
                f.seek(offset)
                f.truncate()
            f.seek(offset)
            f.write(data)
            f.flush()
            os.fsync(f.fileno())
        self.update_size()

    @with_lock
    def save_header(self, header: dict) -> None:
        delta = header.get('block_height') - self.forkpoint
        data = bfh(serialize_header(header))
        # headers are only _appended_ to the end:
        assert delta == self.size(), (delta, self.size())
        assert len(data) == HEADER_SIZE
        self.write(data, delta*HEADER_SIZE)
        self.swap_with_parent()

    @with_lock
    def read_header(self, height: int) -> Optional[dict]:
        if height < 0:
            return
        if height < self.forkpoint:
            return self.parent.read_header(height)
        if height > self.height():
            return
        delta = height - self.forkpoint
        name = self.path()
        self.assert_headers_file_available(name)
        with open(name, 'rb') as f:
            f.seek(delta * HEADER_SIZE)
            h = f.read(HEADER_SIZE)
            if len(h) < HEADER_SIZE:
                raise Exception('Expected to read a full header. This was only {} bytes'.format(len(h)))
        if h == bytes([0])*HEADER_SIZE:
            return None
        return deserialize_header(h, height)

    def header_at_tip(self) -> Optional[dict]:
        """Return latest header."""
        height = self.height()
        return self.read_header(height)

    def get_hash(self, height: int) -> str:
        def is_height_checkpoint():
            within_cp_range = height <= constants.net.max_checkpoint()
            at_chunk_boundary = (height+1) % 2016 == 0
            return within_cp_range and at_chunk_boundary

        if height == -1:
            return '0000000000000000000000000000000000000000000000000000000000000000'
        elif height == 0:
            return constants.net.GENESIS
        elif is_height_checkpoint():
            index = height // 2016
            h, t = self.checkpoints[index]
            return h
        else:
            header = self.read_header(height)
            if header is None:
                raise MissingHeader(height)
            return hash_header(header)

    def get_target(self, index: int) -> int:
        # compute target from chunk x, used in chunk x+1
        if constants.net.TESTNET:
            return 0
        if index == -1:
            return MAX_TARGET
        if index < len(self.checkpoints):
            h, t = self.checkpoints[index]
            return t
        # new target
        first = self.read_header(index * 2016)
        last = self.read_header(index * 2016 + 2015)
        if not first or not last:
            raise MissingHeader()
        bits = last.get('bits')
        target = self.bits_to_target(bits)
        nActualTimespan = last.get('timestamp') - first.get('timestamp')
        nTargetTimespan = 14 * 24 * 60 * 60
        nActualTimespan = max(nActualTimespan, nTargetTimespan // 4)
        nActualTimespan = min(nActualTimespan, nTargetTimespan * 4)
        new_target = min(MAX_TARGET, (target * nActualTimespan) // nTargetTimespan)
        # not any target can be represented in 32 bits:
        new_target = self.bits_to_target(self.target_to_bits(new_target))
        return new_target

    @classmethod
    def bits_to_target(cls, bits: int) -> int:
        bitsN = (bits >> 24) & 0xff
        if not (0x03 <= bitsN <= 0x1d):
            raise Exception("First part of bits should be in [0x03, 0x1d]")
        bitsBase = bits & 0xffffff
        if not (0x8000 <= bitsBase <= 0x7fffff):
            raise Exception("Second part of bits should be in [0x8000, 0x7fffff]")
        return bitsBase << (8 * (bitsN-3))

    @classmethod
    def target_to_bits(cls, target: int) -> int:
        c = ("%064x" % target)[2:]
        while c[:2] == '00' and len(c) > 6:
            c = c[2:]
        bitsN, bitsBase = len(c) // 2, int.from_bytes(bfh(c[:6]), byteorder='big')
        if bitsBase >= 0x800000:
            bitsN += 1
            bitsBase >>= 8
        return bitsN << 24 | bitsBase

    def chainwork_of_header_at_height(self, height: int) -> int:
        """work done by single header at given height"""
        chunk_idx = height // 2016 - 1
        target = self.get_target(chunk_idx)
        work = ((2 ** 256 - target - 1) // (target + 1)) + 1
        return work

    @with_lock
    def get_chainwork(self, height=None) -> int:
        if height is None:
            height = max(0, self.height())
        if constants.net.TESTNET:
            # On testnet/regtest, difficulty works somewhat different.
            # It's out of scope to properly implement that.
            return height
        last_retarget = height // 2016 * 2016 - 1
        cached_height = last_retarget
        while _CHAINWORK_CACHE.get(self.get_hash(cached_height)) is None:
            if cached_height <= -1:
                break
            cached_height -= 2016
        assert cached_height >= -1, cached_height
        running_total = _CHAINWORK_CACHE[self.get_hash(cached_height)]
        while cached_height < last_retarget:
            cached_height += 2016
            work_in_single_header = self.chainwork_of_header_at_height(cached_height)
            work_in_chunk = 2016 * work_in_single_header
            running_total += work_in_chunk
            _CHAINWORK_CACHE[self.get_hash(cached_height)] = running_total
        cached_height += 2016
        work_in_single_header = self.chainwork_of_header_at_height(cached_height)
        work_in_last_partial_chunk = (height % 2016 + 1) * work_in_single_header
        return running_total + work_in_last_partial_chunk

    def can_connect(self, header: dict, check_height: bool=True) -> bool:
        if header is None:
            return False
        height = header['block_height']
        if check_height and self.height() != height - 1:
            return False
        if height == 0:
            return hash_header(header) == constants.net.GENESIS
        try:
            prev_hash = self.get_hash(height - 1)
        except:
            return False
        if prev_hash != header.get('prev_block_hash'):
            return False
        try:
            target = self.get_target(height // 2016 - 1)
        except MissingHeader:
            return False
        try:
            self.verify_header(header, prev_hash, target)
        except BaseException as e:
            return False
        return True

    def connect_chunk(self, idx: int, hexdata: str) -> bool:
        assert idx >= 0, idx
        try:
            data = bfh(hexdata)
<<<<<<< HEAD
            # verify_chunk also strips the AuxPoW headers
            data = self.verify_chunk(idx, data)
            #self.print_error("validated chunk %d" % idx)
=======
            self.verify_chunk(idx, data)
>>>>>>> fd510d71
            self.save_chunk(idx, data)
            return True
        except BaseException as e:
            self.logger.info(f'verify_chunk idx {idx} failed: {repr(e)}')
            return False

    def get_checkpoints(self):
        # for each chunk, store the hash of the last block and the target after the chunk
        cp = []
        n = self.height() // 2016
        for index in range(n):
            h = self.get_hash((index+1) * 2016 -1)
            target = self.get_target(index)
            cp.append((h, target))
        return cp


def check_header(header: dict) -> Optional[Blockchain]:
    if type(header) is not dict:
        return None
    with blockchains_lock: chains = list(blockchains.values())
    for b in chains:
        if b.check_header(header):
            return b
    return None


def can_connect(header: dict) -> Optional[Blockchain]:
    with blockchains_lock: chains = list(blockchains.values())
    for b in chains:
        if b.can_connect(header):
            return b
    return None<|MERGE_RESOLUTION|>--- conflicted
+++ resolved
@@ -628,13 +628,8 @@
         assert idx >= 0, idx
         try:
             data = bfh(hexdata)
-<<<<<<< HEAD
             # verify_chunk also strips the AuxPoW headers
             data = self.verify_chunk(idx, data)
-            #self.print_error("validated chunk %d" % idx)
-=======
-            self.verify_chunk(idx, data)
->>>>>>> fd510d71
             self.save_chunk(idx, data)
             return True
         except BaseException as e:
