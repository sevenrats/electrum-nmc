#!/usr/bin/env python
#
# Electrum - lightweight Bitcoin client
# Copyright (C) 2011 thomasv@gitorious
#
# Permission is hereby granted, free of charge, to any person
# obtaining a copy of this software and associated documentation files
# (the "Software"), to deal in the Software without restriction,
# including without limitation the rights to use, copy, modify, merge,
# publish, distribute, sublicense, and/or sell copies of the Software,
# and to permit persons to whom the Software is furnished to do so,
# subject to the following conditions:
#
# The above copyright notice and this permission notice shall be
# included in all copies or substantial portions of the Software.
#
# THE SOFTWARE IS PROVIDED "AS IS", WITHOUT WARRANTY OF ANY KIND,
# EXPRESS OR IMPLIED, INCLUDING BUT NOT LIMITED TO THE WARRANTIES OF
# MERCHANTABILITY, FITNESS FOR A PARTICULAR PURPOSE AND
# NONINFRINGEMENT. IN NO EVENT SHALL THE AUTHORS OR COPYRIGHT HOLDERS
# BE LIABLE FOR ANY CLAIM, DAMAGES OR OTHER LIABILITY, WHETHER IN AN
# ACTION OF CONTRACT, TORT OR OTHERWISE, ARISING FROM, OUT OF OR IN
# CONNECTION WITH THE SOFTWARE OR THE USE OR OTHER DEALINGS IN THE
# SOFTWARE.
import os
import re
import ssl
import sys
import traceback
import asyncio
from typing import Tuple, Union, List, TYPE_CHECKING, Optional
from collections import defaultdict
from ipaddress import IPv4Network, IPv6Network, ip_address
import itertools

import aiorpcx
from aiorpcx import RPCSession, Notification, NetAddress
from aiorpcx.curio import timeout_after, TaskTimeout
import certifi

from .util import ignore_exceptions, log_exceptions, bfh, SilentTaskGroup
from . import util
from . import x509
from . import pem
from . import version
from . import blockchain
from .blockchain import Blockchain
from . import constants
from .i18n import _
from .logging import Logger

if TYPE_CHECKING:
    from .network import Network


ca_path = certifi.where()

BUCKET_NAME_OF_ONION_SERVERS = 'onion'


class NetworkTimeout:
    # seconds
    class Generic:
        NORMAL = 30
        RELAXED = 45
        MOST_RELAXED = 180
    class Urgent(Generic):
        NORMAL = 10
        RELAXED = 20
        MOST_RELAXED = 60

class NotificationSession(RPCSession):

    def __init__(self, *args, **kwargs):
        super(NotificationSession, self).__init__(*args, **kwargs)
        self.subscriptions = defaultdict(list)
        self.cache = {}
<<<<<<< HEAD
        self.in_flight_requests_semaphore = asyncio.Semaphore(100)
        # The default Bitcoin frame size limit of 1 MB doesn't work for
        # AuxPoW-based chains, because those chains' block headers have extra
        # AuxPoW data.  A limit of 10 MB works fine for Namecoin as of block
        # height 418744 (5 MB fails after height 155232); we set a limit of
        # 20 MB so that we have extra wiggle room.
        self.framer.max_size = 20000000
=======
>>>>>>> fd510d71
        self.default_timeout = NetworkTimeout.Generic.NORMAL
        self._msg_counter = itertools.count(start=1)
        self.interface = None  # type: Optional[Interface]
        self.cost_hard_limit = 0  # disable aiorpcx resource limits

    async def handle_request(self, request):
        self.maybe_log(f"--> {request}")
        try:
            if isinstance(request, Notification):
                params, result = request.args[:-1], request.args[-1]
                key = self.get_hashable_key_for_rpc_call(request.method, params)
                if key in self.subscriptions:
                    self.cache[key] = result
                    for queue in self.subscriptions[key]:
                        await queue.put(request.args)
                else:
                    raise Exception(f'unexpected notification')
            else:
                raise Exception(f'unexpected request. not a notification')
        except Exception as e:
            self.interface.logger.info(f"error handling request {request}. exc: {repr(e)}")
            await self.close()

    async def send_request(self, *args, timeout=None, **kwargs):
        # note: semaphores/timeouts/backpressure etc are handled by
        # aiorpcx. the timeout arg here in most cases should not be set
        msg_id = next(self._msg_counter)
        self.maybe_log(f"<-- {args} {kwargs} (id: {msg_id})")
        try:
            response = await asyncio.wait_for(
                super().send_request(*args, **kwargs),
                timeout)
        except (TaskTimeout, asyncio.TimeoutError) as e:
            raise RequestTimedOut(f'request timed out: {args} (id: {msg_id})') from e
        else:
            self.maybe_log(f"--> {response} (id: {msg_id})")
            return response

    def set_default_timeout(self, timeout):
        self.sent_request_timeout = timeout
        self.max_send_delay = timeout

    async def subscribe(self, method: str, params: List, queue: asyncio.Queue):
        # note: until the cache is written for the first time,
        # each 'subscribe' call might make a request on the network.
        key = self.get_hashable_key_for_rpc_call(method, params)
        self.subscriptions[key].append(queue)
        if key in self.cache:
            result = self.cache[key]
        else:
            result = await self.send_request(method, params)
            self.cache[key] = result
        await queue.put(params + [result])

    def unsubscribe(self, queue):
        """Unsubscribe a callback to free object references to enable GC."""
        # note: we can't unsubscribe from the server, so we keep receiving
        # subsequent notifications
        for v in self.subscriptions.values():
            if queue in v:
                v.remove(queue)

    @classmethod
    def get_hashable_key_for_rpc_call(cls, method, params):
        """Hashable index for subscriptions and cache"""
        return str(method) + repr(params)

    def maybe_log(self, msg: str) -> None:
        if not self.interface: return
        if self.interface.debug or self.interface.network.debug:
            self.interface.logger.debug(msg)


class GracefulDisconnect(Exception): pass


class RequestTimedOut(GracefulDisconnect):
    def __str__(self):
        return _("Network request timed out.")


class ErrorParsingSSLCert(Exception): pass
class ErrorGettingSSLCertFromServer(Exception): pass


def deserialize_server(server_str: str) -> Tuple[str, str, str]:
    # host might be IPv6 address, hence do rsplit:
    host, port, protocol = str(server_str).rsplit(':', 2)
    if not host:
        raise ValueError('host must not be empty')
    if protocol not in ('s', 't'):
        raise ValueError('invalid network protocol: {}'.format(protocol))
    int(port)  # Throw if cannot be converted to int
    if not (0 < int(port) < 2**16):
        raise ValueError('port {} is out of valid range'.format(port))
    return host, port, protocol


def serialize_server(host: str, port: Union[str, int], protocol: str) -> str:
    return str(':'.join([host, str(port), protocol]))


class Interface(Logger):

    LOGGING_SHORTCUT = 'i'

    def __init__(self, network: 'Network', server: str, proxy: Optional[dict]):
        self.ready = asyncio.Future()
        self.got_disconnected = asyncio.Future()
        self.server = server
        self.host, self.port, self.protocol = deserialize_server(self.server)
        self.port = int(self.port)
        Logger.__init__(self)
        assert network.config.path
        self.cert_path = os.path.join(network.config.path, 'certs', self.host)
        self.blockchain = None
        self._requested_chunks = set()
        self.network = network
        self._set_proxy(proxy)
        self.session = None  # type: NotificationSession
        self._ipaddr_bucket = None

        self.tip_header = None
        self.tip = 0

        # Dump network messages (only for this interface).  Set at runtime from the console.
        self.debug = False

        asyncio.run_coroutine_threadsafe(
            self.network.main_taskgroup.spawn(self.run()), self.network.asyncio_loop)
        self.group = SilentTaskGroup()

    def diagnostic_name(self):
        return f"{self.host}:{self.port}"

    def _set_proxy(self, proxy: dict):
        if proxy:
            username, pw = proxy.get('user'), proxy.get('password')
            if not username or not pw:
                auth = None
            else:
                auth = aiorpcx.socks.SOCKSUserAuth(username, pw)
            addr = NetAddress(proxy['host'], proxy['port'])
            if proxy['mode'] == "socks4":
                self.proxy = aiorpcx.socks.SOCKSProxy(addr, aiorpcx.socks.SOCKS4a, auth)
            elif proxy['mode'] == "socks5":
                self.proxy = aiorpcx.socks.SOCKSProxy(addr, aiorpcx.socks.SOCKS5, auth)
            else:
                raise NotImplementedError  # http proxy not available with aiorpcx
        else:
            self.proxy = None

    async def is_server_ca_signed(self, ca_ssl_context):
        """Given a CA enforcing SSL context, returns True if the connection
        can be established. Returns False if the server has a self-signed
        certificate but otherwise is okay. Any other failures raise.
        """
        try:
            await self.open_session(ca_ssl_context, exit_early=True)
        except ssl.SSLError as e:
            if e.reason == 'CERTIFICATE_VERIFY_FAILED':
                # failures due to self-signed certs are normal
                return False
            # e.g. too weak crypto
            raise
        return True

    async def _try_saving_ssl_cert_for_first_time(self, ca_ssl_context):
        ca_signed = await self.is_server_ca_signed(ca_ssl_context)
        if ca_signed:
            with open(self.cert_path, 'w') as f:
                # empty file means this is CA signed, not self-signed
                f.write('')
        else:
            await self.save_certificate()

    def _is_saved_ssl_cert_available(self):
        if not os.path.exists(self.cert_path):
            return False
        with open(self.cert_path, 'r') as f:
            contents = f.read()
        if contents == '':  # CA signed
            return True
        # pinned self-signed cert
        try:
            b = pem.dePem(contents, 'CERTIFICATE')
        except SyntaxError as e:
            self.logger.info(f"error parsing already saved cert: {e}")
            raise ErrorParsingSSLCert(e) from e
        try:
            x = x509.X509(b)
        except Exception as e:
            self.logger.info(f"error parsing already saved cert: {e}")
            raise ErrorParsingSSLCert(e) from e
        try:
            x.check_date()
            return True
        except x509.CertificateError as e:
            self.logger.info(f"certificate has expired: {e}")
            os.unlink(self.cert_path)  # delete pinned cert only in this case
            return False

    async def _get_ssl_context(self):
        if self.protocol != 's':
            # using plaintext TCP
            return None

        # see if we already have cert for this server; or get it for the first time
        ca_sslc = ssl.create_default_context(purpose=ssl.Purpose.SERVER_AUTH, cafile=ca_path)
        if not self._is_saved_ssl_cert_available():
            try:
                await self._try_saving_ssl_cert_for_first_time(ca_sslc)
            except (OSError, aiorpcx.socks.SOCKSError) as e:
                raise ErrorGettingSSLCertFromServer(e) from e
        # now we have a file saved in our certificate store
        siz = os.stat(self.cert_path).st_size
        if siz == 0:
            # CA signed cert
            sslc = ca_sslc
        else:
            # pinned self-signed cert
            sslc = ssl.create_default_context(ssl.Purpose.SERVER_AUTH, cafile=self.cert_path)
            sslc.check_hostname = 0
        return sslc

    def handle_disconnect(func):
        async def wrapper_func(self: 'Interface', *args, **kwargs):
            try:
                return await func(self, *args, **kwargs)
            except GracefulDisconnect as e:
                self.logger.info(f"disconnecting gracefully. {repr(e)}")
            finally:
                await self.network.connection_down(self)
                self.got_disconnected.set_result(1)
                # if was not 'ready' yet, schedule waiting coroutines:
                self.ready.cancel()
        return wrapper_func

    @ignore_exceptions  # do not kill main_taskgroup
    @log_exceptions
    @handle_disconnect
    async def run(self):
        try:
            ssl_context = await self._get_ssl_context()
        except (ErrorParsingSSLCert, ErrorGettingSSLCertFromServer) as e:
            self.logger.info(f'disconnecting due to: {repr(e)}')
            return
        try:
            await self.open_session(ssl_context)
        except (asyncio.CancelledError, OSError, aiorpcx.socks.SOCKSError) as e:
            self.logger.info(f'disconnecting due to: {repr(e)}')
            return

    def mark_ready(self):
        if self.ready.cancelled():
            raise GracefulDisconnect('conn establishment was too slow; *ready* future was cancelled')
        if self.ready.done():
            return

        assert self.tip_header
        chain = blockchain.check_header(self.tip_header)
        if not chain:
            self.blockchain = blockchain.get_best_chain()
        else:
            self.blockchain = chain
        assert self.blockchain is not None

        self.logger.info(f"set blockchain with height {self.blockchain.height()}")

        self.ready.set_result(1)

    async def save_certificate(self):
        if not os.path.exists(self.cert_path):
            # we may need to retry this a few times, in case the handshake hasn't completed
            for _ in range(10):
                dercert = await self.get_certificate()
                if dercert:
                    self.logger.info("succeeded in getting cert")
                    with open(self.cert_path, 'w') as f:
                        cert = ssl.DER_cert_to_PEM_cert(dercert)
                        # workaround android bug
                        cert = re.sub("([^\n])-----END CERTIFICATE-----","\\1\n-----END CERTIFICATE-----",cert)
                        f.write(cert)
                        # even though close flushes we can't fsync when closed.
                        # and we must flush before fsyncing, cause flush flushes to OS buffer
                        # fsync writes to OS buffer to disk
                        f.flush()
                        os.fsync(f.fileno())
                    break
                await asyncio.sleep(1)
            else:
                raise GracefulDisconnect("could not get certificate after 10 tries")

    async def get_certificate(self):
        sslc = ssl.SSLContext()
        try:
            async with aiorpcx.Connector(RPCSession,
                                         host=self.host, port=self.port,
                                         ssl=sslc, proxy=self.proxy) as session:
                return session.transport._ssl_protocol._sslpipe._sslobj.getpeercert(True)
        except ValueError:
            return None

    async def get_block_header(self, height, assert_mode):
        self.logger.info(f'requesting block header {height} in mode {assert_mode}')
        # use lower timeout as we usually have network.bhi_lock here
        timeout = self.network.get_network_timeout_seconds(NetworkTimeout.Urgent)
        cp_height = constants.net.max_checkpoint()
        if height > cp_height:
            cp_height = 0
        res = await self.session.send_request('blockchain.block.header', [height, cp_height], timeout=timeout)
        if cp_height != 0:
            res = res["header"]
        return blockchain.deserialize_header(bytes.fromhex(res), height)

    async def request_chunk(self, height, tip=None, *, can_return_early=False):
        index = height // 2016
        if can_return_early and index in self._requested_chunks:
            return
        self.logger.info(f"requesting chunk from height {height}")
        size = 2016
        if tip is not None:
            size = min(size, tip - index * 2016 + 1)
            size = max(size, 0)
        try:
            cp_height = constants.net.max_checkpoint()
            if index * 2016 + size - 1 > cp_height:
                cp_height = 0
            self._requested_chunks.add(index)
            res = await self.session.send_request('blockchain.block.headers', [index * 2016, size, cp_height])
        finally:
            try: self._requested_chunks.remove(index)
            except KeyError: pass
        conn = self.blockchain.connect_chunk(index, res['hex'])
        if not conn:
            return conn, 0
        return conn, res['count']

    def is_main_server(self) -> bool:
        return self.network.default_server == self.server

    async def open_session(self, sslc, exit_early=False):
        async with aiorpcx.Connector(NotificationSession,
                                     host=self.host, port=self.port,
                                     ssl=sslc, proxy=self.proxy) as session:
            self.session = session  # type: NotificationSession
            self.session.interface = self
            self.session.set_default_timeout(self.network.get_network_timeout_seconds(NetworkTimeout.Generic))
            try:
                ver = await session.send_request('server.version', [self.client_name(), version.PROTOCOL_VERSION])
            except aiorpcx.jsonrpc.RPCError as e:
                raise GracefulDisconnect(e)  # probably 'unsupported protocol version'
            if exit_early:
                return
            if not self.network.check_interface_against_healthy_spread_of_connected_servers(self):
                raise GracefulDisconnect(f'too many connected servers already '
                                         f'in bucket {self.bucket_based_on_ipaddress()}')
            self.logger.info(f"connection established. version: {ver}")

            async with self.group as group:
                await group.spawn(self.ping)
                await group.spawn(self.run_fetch_blocks)
                await group.spawn(self.monitor_connection)
                # NOTE: group.__aexit__ will be called here; this is needed to notice exceptions in the group!

    async def monitor_connection(self):
        while True:
            await asyncio.sleep(1)
            if not self.session or self.session.is_closing():
                raise GracefulDisconnect('server closed session')

    async def ping(self):
        while True:
            await asyncio.sleep(300)
            await self.session.send_request('server.ping')

    async def close(self):
        if self.session:
            await self.session.close()
        # monitor_connection will cancel tasks

    async def run_fetch_blocks(self):
        header_queue = asyncio.Queue()
        await self.session.subscribe('blockchain.headers.subscribe', [], header_queue)
        while True:
            item = await header_queue.get()
            raw_header = item[0]
            height = raw_header['height']
            header = blockchain.deserialize_header(bfh(raw_header['hex']), height)
            self.tip_header = header
            self.tip = height
            if self.tip < constants.net.max_checkpoint():
                raise GracefulDisconnect('server tip below max checkpoint')
            self.mark_ready()
            await self._process_header_at_tip()
            self.network.trigger_callback('network_updated')
            await self.network.switch_unwanted_fork_interface()
            await self.network.switch_lagging_interface()

    async def _process_header_at_tip(self):
        height, header = self.tip, self.tip_header
        async with self.network.bhi_lock:
            if self.blockchain.height() >= height and self.blockchain.check_header(header):
                # another interface amended the blockchain
                self.logger.info(f"skipping header {height}")
                return
            _, height = await self.step(height, header)
            # in the simple case, height == self.tip+1
            if height <= self.tip:
                await self.sync_until(height)
        self.network.trigger_callback('blockchain_updated')

    async def sync_until(self, height, next_height=None):
        if next_height is None:
            next_height = self.tip
        last = None
        while last is None or height <= next_height:
            prev_last, prev_height = last, height
            if next_height > height + 10:
                could_connect, num_headers = await self.request_chunk(height, next_height)
                if not could_connect:
                    if height <= constants.net.max_checkpoint():
                        raise GracefulDisconnect('server chain conflicts with checkpoints or genesis')
                    last, height = await self.step(height)
                    continue
                self.network.trigger_callback('network_updated')
                height = (height // 2016 * 2016) + num_headers
                assert height <= next_height+1, (height, self.tip)
                last = 'catchup'
            else:
                last, height = await self.step(height)
            assert (prev_last, prev_height) != (last, height), 'had to prevent infinite loop in interface.sync_until'
        return last, height

    async def step(self, height, header=None):
        assert 0 <= height <= self.tip, (height, self.tip)
        if header is None:
            header = await self.get_block_header(height, 'catchup')

        chain = blockchain.check_header(header) if 'mock' not in header else header['mock']['check'](header)
        if chain:
            self.blockchain = chain if isinstance(chain, Blockchain) else self.blockchain
            # note: there is an edge case here that is not handled.
            # we might know the blockhash (enough for check_header) but
            # not have the header itself. e.g. regtest chain with only genesis.
            # this situation resolves itself on the next block
            return 'catchup', height+1

        can_connect = blockchain.can_connect(header) if 'mock' not in header else header['mock']['connect'](height)
        if not can_connect:
            self.logger.info(f"can't connect {height}")
            height, header, bad, bad_header = await self._search_headers_backwards(height, header)
            chain = blockchain.check_header(header) if 'mock' not in header else header['mock']['check'](header)
            can_connect = blockchain.can_connect(header) if 'mock' not in header else header['mock']['connect'](height)
            assert chain or can_connect
        if can_connect:
            self.logger.info(f"could connect {height}")
            height += 1
            if isinstance(can_connect, Blockchain):  # not when mocking
                self.blockchain = can_connect
                self.blockchain.save_header(header)
            return 'catchup', height

        good, bad, bad_header = await self._search_headers_binary(height, bad, bad_header, chain)
        return await self._resolve_potential_chain_fork_given_forkpoint(good, bad, bad_header)

    async def _search_headers_binary(self, height, bad, bad_header, chain):
        assert bad == bad_header['block_height']
        _assert_header_does_not_check_against_any_chain(bad_header)

        self.blockchain = chain if isinstance(chain, Blockchain) else self.blockchain
        good = height
        while True:
            assert good < bad, (good, bad)
            height = (good + bad) // 2
            self.logger.info(f"binary step. good {good}, bad {bad}, height {height}")
            header = await self.get_block_header(height, 'binary')
            chain = blockchain.check_header(header) if 'mock' not in header else header['mock']['check'](header)
            if chain:
                self.blockchain = chain if isinstance(chain, Blockchain) else self.blockchain
                good = height
            else:
                bad = height
                bad_header = header
            if good + 1 == bad:
                break

        mock = 'mock' in bad_header and bad_header['mock']['connect'](height)
        real = not mock and self.blockchain.can_connect(bad_header, check_height=False)
        if not real and not mock:
            raise Exception('unexpected bad header during binary: {}'.format(bad_header))
        _assert_header_does_not_check_against_any_chain(bad_header)

        self.logger.info(f"binary search exited. good {good}, bad {bad}")
        return good, bad, bad_header

    async def _resolve_potential_chain_fork_given_forkpoint(self, good, bad, bad_header):
        assert good + 1 == bad
        assert bad == bad_header['block_height']
        _assert_header_does_not_check_against_any_chain(bad_header)
        # 'good' is the height of a block 'good_header', somewhere in self.blockchain.
        # bad_header connects to good_header; bad_header itself is NOT in self.blockchain.

        bh = self.blockchain.height()
        assert bh >= good, (bh, good)
        if bh == good:
            height = good + 1
            self.logger.info(f"catching up from {height}")
            return 'no_fork', height

        # this is a new fork we don't yet have
        height = bad + 1
        self.logger.info(f"new fork at bad height {bad}")
        forkfun = self.blockchain.fork if 'mock' not in bad_header else bad_header['mock']['fork']
        b = forkfun(bad_header)  # type: Blockchain
        self.blockchain = b
        assert b.forkpoint == bad
        return 'fork', height

    async def _search_headers_backwards(self, height, header):
        async def iterate():
            nonlocal height, header
            checkp = False
            if height <= constants.net.max_checkpoint():
                height = constants.net.max_checkpoint()
                checkp = True
            header = await self.get_block_header(height, 'backward')
            chain = blockchain.check_header(header) if 'mock' not in header else header['mock']['check'](header)
            can_connect = blockchain.can_connect(header) if 'mock' not in header else header['mock']['connect'](height)
            if chain or can_connect:
                return False
            if checkp:
                raise GracefulDisconnect("server chain conflicts with checkpoints")
            return True

        bad, bad_header = height, header
        _assert_header_does_not_check_against_any_chain(bad_header)
        with blockchain.blockchains_lock: chains = list(blockchain.blockchains.values())
        local_max = max([0] + [x.height() for x in chains]) if 'mock' not in header else float('inf')
        height = min(local_max + 1, height - 1)
        while await iterate():
            bad, bad_header = height, header
            delta = self.tip - height
            height = self.tip - 2 * delta

        _assert_header_does_not_check_against_any_chain(bad_header)
        self.logger.info(f"exiting backward mode at {height}")
        return height, header, bad, bad_header

    @classmethod
    def client_name(cls) -> str:
        return f'electrum/{version.ELECTRUM_VERSION}'

    def is_tor(self):
        return self.host.endswith('.onion')

    def ip_addr(self) -> Optional[str]:
        session = self.session
        if not session: return None
        peer_addr = session.remote_address()
        if not peer_addr: return None
        return str(peer_addr.host)

    def bucket_based_on_ipaddress(self) -> str:
        def do_bucket():
            if self.is_tor():
                return BUCKET_NAME_OF_ONION_SERVERS
            try:
                ip_addr = ip_address(self.ip_addr())
            except ValueError:
                return ''
            if not ip_addr:
                return ''
            if ip_addr.version == 4:
                slash16 = IPv4Network(ip_addr).supernet(prefixlen_diff=32-16)
                return str(slash16)
            elif ip_addr.version == 6:
                slash48 = IPv6Network(ip_addr).supernet(prefixlen_diff=128-48)
                return str(slash48)
            return ''

        if not self._ipaddr_bucket:
            self._ipaddr_bucket = do_bucket()
        return self._ipaddr_bucket


def _assert_header_does_not_check_against_any_chain(header: dict) -> None:
    chain_bad = blockchain.check_header(header) if 'mock' not in header else header['mock']['check'](header)
    if chain_bad:
        raise Exception('bad_header must not check!')


def check_cert(host, cert):
    try:
        b = pem.dePem(cert, 'CERTIFICATE')
        x = x509.X509(b)
    except:
        traceback.print_exc(file=sys.stdout)
        return

    try:
        x.check_date()
        expired = False
    except:
        expired = True

    m = "host: %s\n"%host
    m += "has_expired: %s\n"% expired
    util.print_msg(m)


# Used by tests
def _match_hostname(name, val):
    if val == name:
        return True

    return val.startswith('*.') and name.endswith(val[1:])


def test_certificates():
    from .simple_config import SimpleConfig
    config = SimpleConfig()
    mydir = os.path.join(config.path, "certs")
    certs = os.listdir(mydir)
    for c in certs:
        p = os.path.join(mydir,c)
        with open(p, encoding='utf-8') as f:
            cert = f.read()
        check_cert(c, cert)

if __name__ == "__main__":
    test_certificates()<|MERGE_RESOLUTION|>--- conflicted
+++ resolved
@@ -75,16 +75,12 @@
         super(NotificationSession, self).__init__(*args, **kwargs)
         self.subscriptions = defaultdict(list)
         self.cache = {}
-<<<<<<< HEAD
-        self.in_flight_requests_semaphore = asyncio.Semaphore(100)
         # The default Bitcoin frame size limit of 1 MB doesn't work for
         # AuxPoW-based chains, because those chains' block headers have extra
         # AuxPoW data.  A limit of 10 MB works fine for Namecoin as of block
         # height 418744 (5 MB fails after height 155232); we set a limit of
         # 20 MB so that we have extra wiggle room.
         self.framer.max_size = 20000000
-=======
->>>>>>> fd510d71
         self.default_timeout = NetworkTimeout.Generic.NORMAL
         self._msg_counter = itertools.count(start=1)
         self.interface = None  # type: Optional[Interface]
