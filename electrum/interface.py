--- conflicted
+++ resolved
@@ -403,15 +403,6 @@
         self.print_error('requesting block header {} in mode {}'.format(height, assert_mode))
         # use lower timeout as we usually have network.bhi_lock here
         timeout = self.network.get_network_timeout_seconds(NetworkTimeout.Urgent)
-<<<<<<< HEAD
-        cp_height = constants.net.max_checkpoint()
-        if height > cp_height:
-            cp_height = 0
-        res = await self.session.send_request('blockchain.block.header', [height, cp_height], timeout=timeout)
-        if cp_height != 0:
-            res = res["header"]
-        return blockchain.deserialize_header(bytes.fromhex(res), height)
-=======
 
         cp_height = constants.net.max_checkpoint()
         if height > cp_height:
@@ -436,7 +427,6 @@
             hexheader = res
 
         return blockchain.deserialize_header(bytes.fromhex(hexheader), height), proof_was_provided
->>>>>>> eb20d435
 
     async def request_chunk(self, height, tip=None, *, can_return_early=False):
         index = height // 2016
@@ -453,11 +443,7 @@
             if index * 2016 + size - 1 > cp_height:
                 cp_height = 0
             self._requested_chunks.add(index)
-<<<<<<< HEAD
-            res = await self.session.send_request('blockchain.block.headers', [index * 2016, size, cp_height])
-=======
             res, proof_was_provided = await self.request_headers(index * 2016, size)
->>>>>>> eb20d435
         finally:
             try: self._requested_chunks.remove(index)
             except KeyError: pass
