--- conflicted
+++ resolved
@@ -619,7 +619,6 @@
         assert_non_negative_integer(res['count'])
         assert_non_negative_integer(res['max'])
         assert_hex_str(res['hex'])
-<<<<<<< HEAD
         # Calculate Bitcoin-expected size
         expected_hex_size = HEADER_SIZE * 2 * res['count']
         # AuxPoW headers will cause the hex size to exceed the Bitcoin-expected
@@ -630,13 +629,9 @@
         # thus we should exactly match the Bitcoin-expected size.
         if cp_height != 0 and len(res['hex']) != expected_hex_size:
             raise RequestCorrupted('inconsistent chunk hex and count (non-AuxPoW)')
-=======
-        if len(res['hex']) != HEADER_SIZE * 2 * res['count']:
-            raise RequestCorrupted('inconsistent chunk hex and count')
         # we never request more than 2016 headers, but we enforce those fit in a single response
         if res['max'] < 2016:
             raise RequestCorrupted(f"server uses too low 'max' count for block.headers: {res['max']} < 2016")
->>>>>>> 8c1bb988
         if res['count'] != size:
             raise RequestCorrupted(f"expected {size} headers but only got {res['count']}")
         conn = self.blockchain.connect_chunk(index, res['hex'])
