#!/usr/bin/env python
#
# Electrum - lightweight Bitcoin client
# Copyright (C) 2012 thomasv@gitorious
#
# Permission is hereby granted, free of charge, to any person
# obtaining a copy of this software and associated documentation files
# (the "Software"), to deal in the Software without restriction,
# including without limitation the rights to use, copy, modify, merge,
# publish, distribute, sublicense, and/or sell copies of the Software,
# and to permit persons to whom the Software is furnished to do so,
# subject to the following conditions:
#
# The above copyright notice and this permission notice shall be
# included in all copies or substantial portions of the Software.
#
# THE SOFTWARE IS PROVIDED "AS IS", WITHOUT WARRANTY OF ANY KIND,
# EXPRESS OR IMPLIED, INCLUDING BUT NOT LIMITED TO THE WARRANTIES OF
# MERCHANTABILITY, FITNESS FOR A PARTICULAR PURPOSE AND
# NONINFRINGEMENT. IN NO EVENT SHALL THE AUTHORS OR COPYRIGHT HOLDERS
# BE LIABLE FOR ANY CLAIM, DAMAGES OR OTHER LIABILITY, WHETHER IN AN
# ACTION OF CONTRACT, TORT OR OTHERWISE, ARISING FROM, OUT OF OR IN
# CONNECTION WITH THE SOFTWARE OR THE USE OR OTHER DEALINGS IN THE
# SOFTWARE.
import sys, time, threading
import os, json, traceback
import shutil
import weakref
import webbrowser
import csv
from decimal import Decimal
import base64
from functools import partial

from PyQt5.QtGui import *
from PyQt5.QtCore import *
import PyQt5.QtCore as QtCore

from .exception_window import Exception_Hook
from PyQt5.QtWidgets import *

<<<<<<< HEAD
from electrum_nmc import keystore, simple_config
from electrum_nmc.bitcoin import COIN, is_address, TYPE_ADDRESS
from electrum_nmc import constants
from electrum_nmc.plugins import run_hook
from electrum_nmc.i18n import _
from electrum_nmc.util import (format_time, format_satoshis, format_fee_satoshis,
=======
from electrum import keystore, simple_config, ecc
from electrum.bitcoin import COIN, is_address, TYPE_ADDRESS
from electrum import constants
from electrum.plugins import run_hook
from electrum.i18n import _
from electrum.util import (format_time, format_satoshis, format_fee_satoshis,
>>>>>>> d03dc0e5
                           format_satoshis_plain, NotEnoughFunds, PrintError,
                           UserCancelled, NoDynamicFeeEstimates, profiler,
                           export_meta, import_meta, bh2u, bfh, InvalidPassword,
                           base_units, base_units_list, base_unit_name_to_decimal_point,
                           decimal_point_to_base_unit_name, quantize_feerate)
<<<<<<< HEAD
from electrum_nmc import Transaction
from electrum_nmc import util, bitcoin, commands, coinchooser
from electrum_nmc import paymentrequest
from electrum_nmc.wallet import Multisig_Wallet, AddTransactionException
=======
from electrum import Transaction
from electrum import util, bitcoin, commands, coinchooser
from electrum import paymentrequest
from electrum.wallet import Multisig_Wallet, AddTransactionException, CannotBumpFee
>>>>>>> d03dc0e5

from .amountedit import AmountEdit, BTCAmountEdit, MyLineEdit, FeerateEdit
from .qrcodewidget import QRCodeWidget, QRDialog
from .qrtextedit import ShowQRTextEdit, ScanQRTextEdit
from .transaction_dialog import show_transaction
from .fee_slider import FeeSlider
from .util import *
from .installwizard import WIF_HELP_TEXT


class StatusBarButton(QPushButton):
    def __init__(self, icon, tooltip, func):
        QPushButton.__init__(self, icon, '')
        self.setToolTip(tooltip)
        self.setFlat(True)
        self.setMaximumWidth(25)
        self.clicked.connect(self.onPress)
        self.func = func
        self.setIconSize(QSize(25,25))

    def onPress(self, checked=False):
        '''Drops the unwanted PyQt5 "checked" argument'''
        self.func()

    def keyPressEvent(self, e):
        if e.key() == Qt.Key_Return:
            self.func()


from electrum_nmc.paymentrequest import PR_PAID


class ElectrumWindow(QMainWindow, MessageBoxMixin, PrintError):

    payment_request_ok_signal = pyqtSignal()
    payment_request_error_signal = pyqtSignal()
    notify_transactions_signal = pyqtSignal()
    new_fx_quotes_signal = pyqtSignal()
    new_fx_history_signal = pyqtSignal()
    network_signal = pyqtSignal(str, object)
    alias_received_signal = pyqtSignal()
    computing_privkeys_signal = pyqtSignal()
    show_privkeys_signal = pyqtSignal()

    def __init__(self, gui_object, wallet):
        QMainWindow.__init__(self)

        self.gui_object = gui_object
        self.config = config = gui_object.config

        self.setup_exception_hook()

        self.network = gui_object.daemon.network
        self.fx = gui_object.daemon.fx
        self.invoices = wallet.invoices
        self.contacts = wallet.contacts
        self.tray = gui_object.tray
        self.app = gui_object.app
        self.cleaned_up = False
        self.is_max = False
        self.payment_request = None
        self.checking_accounts = False
        self.qr_window = None
        self.not_enough_funds = False
        self.pluginsdialog = None
        self.require_fee_update = False
        self.tx_notifications = []
        self.tl_windows = []
        self.tx_external_keypairs = {}

        self.create_status_bar()
        self.need_update = threading.Event()

        self.decimal_point = config.get('decimal_point', 5)
        self.num_zeros     = int(config.get('num_zeros',0))

        self.completions = QStringListModel()

        self.tabs = tabs = QTabWidget(self)
        self.send_tab = self.create_send_tab()
        self.receive_tab = self.create_receive_tab()
        self.addresses_tab = self.create_addresses_tab()
        self.utxo_tab = self.create_utxo_tab()
        self.console_tab = self.create_console_tab()
        self.contacts_tab = self.create_contacts_tab()
        tabs.addTab(self.create_history_tab(), QIcon(":icons/tab_history.png"), _('History'))
        tabs.addTab(self.send_tab, QIcon(":icons/tab_send.png"), _('Send'))
        tabs.addTab(self.receive_tab, QIcon(":icons/tab_receive.png"), _('Receive'))

        def add_optional_tab(tabs, tab, icon, description, name):
            tab.tab_icon = icon
            tab.tab_description = description
            tab.tab_pos = len(tabs)
            tab.tab_name = name
            if self.config.get('show_{}_tab'.format(name), False):
                tabs.addTab(tab, icon, description.replace("&", ""))

        add_optional_tab(tabs, self.addresses_tab, QIcon(":icons/tab_addresses.png"), _("&Addresses"), "addresses")
        add_optional_tab(tabs, self.utxo_tab, QIcon(":icons/tab_coins.png"), _("Co&ins"), "utxo")
        add_optional_tab(tabs, self.contacts_tab, QIcon(":icons/tab_contacts.png"), _("Con&tacts"), "contacts")
        add_optional_tab(tabs, self.console_tab, QIcon(":icons/tab_console.png"), _("Con&sole"), "console")

        tabs.setSizePolicy(QSizePolicy.Expanding, QSizePolicy.Expanding)
        self.setCentralWidget(tabs)

        if self.config.get("is_maximized"):
            self.showMaximized()

        self.setWindowIcon(QIcon(":icons/electrum.png"))
        self.init_menubar()

        wrtabs = weakref.proxy(tabs)
        QShortcut(QKeySequence("Ctrl+W"), self, self.close)
        QShortcut(QKeySequence("Ctrl+Q"), self, self.close)
        QShortcut(QKeySequence("Ctrl+R"), self, self.update_wallet)
        QShortcut(QKeySequence("Ctrl+PgUp"), self, lambda: wrtabs.setCurrentIndex((wrtabs.currentIndex() - 1)%wrtabs.count()))
        QShortcut(QKeySequence("Ctrl+PgDown"), self, lambda: wrtabs.setCurrentIndex((wrtabs.currentIndex() + 1)%wrtabs.count()))

        for i in range(wrtabs.count()):
            QShortcut(QKeySequence("Alt+" + str(i + 1)), self, lambda i=i: wrtabs.setCurrentIndex(i))

        self.payment_request_ok_signal.connect(self.payment_request_ok)
        self.payment_request_error_signal.connect(self.payment_request_error)
        self.notify_transactions_signal.connect(self.notify_transactions)
        self.history_list.setFocus(True)

        # network callbacks
        if self.network:
            self.network_signal.connect(self.on_network_qt)
            interests = ['updated', 'new_transaction', 'status',
                         'banner', 'verified', 'fee']
            # To avoid leaking references to "self" that prevent the
            # window from being GC-ed when closed, callbacks should be
            # methods of this class only, and specifically not be
            # partials, lambdas or methods of subobjects.  Hence...
            self.network.register_callback(self.on_network, interests)
            # set initial message
            self.console.showMessage(self.network.banner)
            self.network.register_callback(self.on_quotes, ['on_quotes'])
            self.network.register_callback(self.on_history, ['on_history'])
            self.new_fx_quotes_signal.connect(self.on_fx_quotes)
            self.new_fx_history_signal.connect(self.on_fx_history)

        # update fee slider in case we missed the callback
        self.fee_slider.update()
        self.load_wallet(wallet)
        self.connect_slots(gui_object.timer)
        self.fetch_alias()

    def on_history(self, b):
        self.new_fx_history_signal.emit()

    def setup_exception_hook(self):
        Exception_Hook(self)

    def on_fx_history(self):
        self.history_list.refresh_headers()
        self.history_list.update()
        self.address_list.update()

    def on_quotes(self, b):
        self.new_fx_quotes_signal.emit()

    def on_fx_quotes(self):
        self.update_status()
        # Refresh edits with the new rate
        edit = self.fiat_send_e if self.fiat_send_e.is_last_edited else self.amount_e
        edit.textEdited.emit(edit.text())
        edit = self.fiat_receive_e if self.fiat_receive_e.is_last_edited else self.receive_amount_e
        edit.textEdited.emit(edit.text())
        # History tab needs updating if it used spot
        if self.fx.history_used_spot:
            self.history_list.update()

    def toggle_tab(self, tab):
        show = not self.config.get('show_{}_tab'.format(tab.tab_name), False)
        self.config.set_key('show_{}_tab'.format(tab.tab_name), show)
        item_text = (_("Hide") if show else _("Show")) + " " + tab.tab_description
        tab.menu_action.setText(item_text)
        if show:
            # Find out where to place the tab
            index = len(self.tabs)
            for i in range(len(self.tabs)):
                try:
                    if tab.tab_pos < self.tabs.widget(i).tab_pos:
                        index = i
                        break
                except AttributeError:
                    pass
            self.tabs.insertTab(index, tab, tab.tab_icon, tab.tab_description.replace("&", ""))
        else:
            i = self.tabs.indexOf(tab)
            self.tabs.removeTab(i)

    def push_top_level_window(self, window):
        '''Used for e.g. tx dialog box to ensure new dialogs are appropriately
        parented.  This used to be done by explicitly providing the parent
        window, but that isn't something hardware wallet prompts know.'''
        self.tl_windows.append(window)

    def pop_top_level_window(self, window):
        self.tl_windows.remove(window)

    def top_level_window(self, test_func=None):
        '''Do the right thing in the presence of tx dialog windows'''
        override = self.tl_windows[-1] if self.tl_windows else None
        if override and test_func and not test_func(override):
            override = None  # only override if ok for test_func
        return self.top_level_window_recurse(override, test_func)

    def diagnostic_name(self):
        return "%s/%s" % (PrintError.diagnostic_name(self),
                          self.wallet.basename() if self.wallet else "None")

    def is_hidden(self):
        return self.isMinimized() or self.isHidden()

    def show_or_hide(self):
        if self.is_hidden():
            self.bring_to_top()
        else:
            self.hide()

    def bring_to_top(self):
        self.show()
        self.raise_()

    def on_error(self, exc_info):
        if not isinstance(exc_info[1], UserCancelled):
            traceback.print_exception(*exc_info)
            self.show_error(str(exc_info[1]))

    def on_network(self, event, *args):
        if event == 'updated':
            self.need_update.set()
            self.gui_object.network_updated_signal_obj.network_updated_signal \
                .emit(event, args)
        elif event == 'new_transaction':
            self.tx_notifications.append(args[0])
            self.notify_transactions_signal.emit()
        elif event in ['status', 'banner', 'verified', 'fee']:
            # Handle in GUI thread
            self.network_signal.emit(event, args)
        else:
            self.print_error("unexpected network message:", event, args)

    def on_network_qt(self, event, args=None):
        # Handle a network message in the GUI thread
        if event == 'status':
            self.update_status()
        elif event == 'banner':
            self.console.showMessage(args[0])
        elif event == 'verified':
            self.history_list.update_item(*args)
        elif event == 'fee':
            if self.config.is_dynfee():
                self.fee_slider.update()
                self.do_update_fee()
        elif event == 'fee_histogram':
            if self.config.is_dynfee():
                self.fee_slider.update()
                self.do_update_fee()
            # todo: update only unconfirmed tx
            self.history_list.update()
        else:
            self.print_error("unexpected network_qt signal:", event, args)

    def fetch_alias(self):
        self.alias_info = None
        alias = self.config.get('alias')
        if alias:
            alias = str(alias)
            def f():
                self.alias_info = self.contacts.resolve_openalias(alias)
                self.alias_received_signal.emit()
            t = threading.Thread(target=f)
            t.setDaemon(True)
            t.start()

    def close_wallet(self):
        if self.wallet:
            self.print_error('close_wallet', self.wallet.storage.path)
        run_hook('close_wallet', self.wallet)

    @profiler
    def load_wallet(self, wallet):
        wallet.thread = TaskThread(self, self.on_error)
        self.wallet = wallet
        self.update_recently_visited(wallet.storage.path)
        # address used to create a dummy transaction and estimate transaction fee
        self.history_list.update()
        self.address_list.update()
        self.utxo_list.update()
        self.need_update.set()
        # Once GUI has been initialized check if we want to announce something since the callback has been called before the GUI was initialized
        self.notify_transactions()
        # update menus
        self.seed_menu.setEnabled(self.wallet.has_seed())
        self.update_lock_icon()
        self.update_buttons_on_seed()
        self.update_console()
        self.clear_receive_tab()
        self.request_list.update()
        self.tabs.show()
        self.init_geometry()
        if self.config.get('hide_gui') and self.gui_object.tray.isVisible():
            self.hide()
        else:
            self.show()
        self.watching_only_changed()
        run_hook('load_wallet', wallet, self)

    def init_geometry(self):
        winpos = self.wallet.storage.get("winpos-qt")
        try:
            screen = self.app.desktop().screenGeometry()
            assert screen.contains(QRect(*winpos))
            self.setGeometry(*winpos)
        except:
            self.print_error("using default geometry")
            self.setGeometry(100, 100, 840, 400)

    def watching_only_changed(self):
        name = "Electrum-NMC Testnet" if constants.net.TESTNET else "Electrum-NMC"
        title = '%s %s  -  %s' % (name, self.wallet.electrum_version,
                                        self.wallet.basename())
        extra = [self.wallet.storage.get('wallet_type', '?')]
        if self.wallet.is_watching_only():
            self.warn_if_watching_only()
            extra.append(_('watching only'))
        title += '  [%s]'% ', '.join(extra)
        self.setWindowTitle(title)
        self.password_menu.setEnabled(self.wallet.may_have_password())
        self.import_privkey_menu.setVisible(self.wallet.can_import_privkey())
        self.import_address_menu.setVisible(self.wallet.can_import_address())
        self.export_menu.setEnabled(self.wallet.can_export())

    def warn_if_watching_only(self):
        if self.wallet.is_watching_only():
            msg = ' '.join([
                _("This wallet is watching-only."),
                _("This means you will not be able to spend Namecoins with it."),
                _("Make sure you own the seed phrase or the private keys, before you request Namecoins to be sent to this wallet.")
            ])
            self.show_warning(msg, title=_('Information'))

    def open_wallet(self):
        try:
            wallet_folder = self.get_wallet_folder()
        except FileNotFoundError as e:
            self.show_error(str(e))
            return
        filename, __ = QFileDialog.getOpenFileName(self, "Select your wallet file", wallet_folder)
        if not filename:
            return
        self.gui_object.new_window(filename)


    def backup_wallet(self):
        path = self.wallet.storage.path
        wallet_folder = os.path.dirname(path)
        filename, __ = QFileDialog.getSaveFileName(self, _('Enter a filename for the copy of your wallet'), wallet_folder)
        if not filename:
            return
        new_path = os.path.join(wallet_folder, filename)
        if new_path != path:
            try:
                shutil.copy2(path, new_path)
                self.show_message(_("A copy of your wallet file was created in")+" '%s'" % str(new_path), title=_("Wallet backup created"))
            except BaseException as reason:
                self.show_critical(_("Electrum was unable to copy your wallet file to the specified location.") + "\n" + str(reason), title=_("Unable to create backup"))

    def update_recently_visited(self, filename):
        recent = self.config.get('recently_open', [])
        try:
            sorted(recent)
        except:
            recent = []
        if filename in recent:
            recent.remove(filename)
        recent.insert(0, filename)
        recent = recent[:5]
        self.config.set_key('recently_open', recent)
        self.recently_visited_menu.clear()
        for i, k in enumerate(sorted(recent)):
            b = os.path.basename(k)
            def loader(k):
                return lambda: self.gui_object.new_window(k)
            self.recently_visited_menu.addAction(b, loader(k)).setShortcut(QKeySequence("Ctrl+%d"%(i+1)))
        self.recently_visited_menu.setEnabled(len(recent))

    def get_wallet_folder(self):
        return os.path.dirname(os.path.abspath(self.config.get_wallet_path()))

    def new_wallet(self):
        try:
            wallet_folder = self.get_wallet_folder()
        except FileNotFoundError as e:
            self.show_error(str(e))
            return
        i = 1
        while True:
            filename = "wallet_%d" % i
            if filename in os.listdir(wallet_folder):
                i += 1
            else:
                break
        full_path = os.path.join(wallet_folder, filename)
        self.gui_object.start_new_window(full_path, None)

    def init_menubar(self):
        menubar = QMenuBar()

        file_menu = menubar.addMenu(_("&File"))
        self.recently_visited_menu = file_menu.addMenu(_("&Recently open"))
        file_menu.addAction(_("&Open"), self.open_wallet).setShortcut(QKeySequence.Open)
        file_menu.addAction(_("&New/Restore"), self.new_wallet).setShortcut(QKeySequence.New)
        file_menu.addAction(_("&Save Copy"), self.backup_wallet).setShortcut(QKeySequence.SaveAs)
        file_menu.addAction(_("Delete"), self.remove_wallet)
        file_menu.addSeparator()
        file_menu.addAction(_("&Quit"), self.close)

        wallet_menu = menubar.addMenu(_("&Wallet"))
        wallet_menu.addAction(_("&Information"), self.show_master_public_keys)
        wallet_menu.addSeparator()
        self.password_menu = wallet_menu.addAction(_("&Password"), self.change_password_dialog)
        self.seed_menu = wallet_menu.addAction(_("&Seed"), self.show_seed_dialog)
        self.private_keys_menu = wallet_menu.addMenu(_("&Private keys"))
        self.private_keys_menu.addAction(_("&Sweep"), self.sweep_key_dialog)
        self.import_privkey_menu = self.private_keys_menu.addAction(_("&Import"), self.do_import_privkey)
        self.export_menu = self.private_keys_menu.addAction(_("&Export"), self.export_privkeys_dialog)
        self.import_address_menu = wallet_menu.addAction(_("Import addresses"), self.import_addresses)
        wallet_menu.addSeparator()

        addresses_menu = wallet_menu.addMenu(_("&Addresses"))
        addresses_menu.addAction(_("&Filter"), lambda: self.address_list.toggle_toolbar(self.config))
        labels_menu = wallet_menu.addMenu(_("&Labels"))
        labels_menu.addAction(_("&Import"), self.do_import_labels)
        labels_menu.addAction(_("&Export"), self.do_export_labels)
        history_menu = wallet_menu.addMenu(_("&History"))
        history_menu.addAction(_("&Filter"), lambda: self.history_list.toggle_toolbar(self.config))
        history_menu.addAction(_("&Summary"), self.history_list.show_summary)
        history_menu.addAction(_("&Plot"), self.history_list.plot_history_dialog)
        history_menu.addAction(_("&Export"), self.history_list.export_history_dialog)
        contacts_menu = wallet_menu.addMenu(_("Contacts"))
        contacts_menu.addAction(_("&New"), self.new_contact_dialog)
        contacts_menu.addAction(_("Import"), lambda: self.contact_list.import_contacts())
        contacts_menu.addAction(_("Export"), lambda: self.contact_list.export_contacts())
        invoices_menu = wallet_menu.addMenu(_("Invoices"))
        invoices_menu.addAction(_("Import"), lambda: self.invoice_list.import_invoices())
        invoices_menu.addAction(_("Export"), lambda: self.invoice_list.export_invoices())

        wallet_menu.addSeparator()
        wallet_menu.addAction(_("Find"), self.toggle_search).setShortcut(QKeySequence("Ctrl+F"))

        def add_toggle_action(view_menu, tab):
            is_shown = self.config.get('show_{}_tab'.format(tab.tab_name), False)
            item_name = (_("Hide") if is_shown else _("Show")) + " " + tab.tab_description
            tab.menu_action = view_menu.addAction(item_name, lambda: self.toggle_tab(tab))

        view_menu = menubar.addMenu(_("&View"))
        add_toggle_action(view_menu, self.addresses_tab)
        add_toggle_action(view_menu, self.utxo_tab)
        add_toggle_action(view_menu, self.contacts_tab)
        add_toggle_action(view_menu, self.console_tab)

        tools_menu = menubar.addMenu(_("&Tools"))

        # Settings / Preferences are all reserved keywords in macOS using this as work around
        tools_menu.addAction(_("Electrum preferences") if sys.platform == 'darwin' else _("Preferences"), self.settings_dialog)
        tools_menu.addAction(_("&Network"), lambda: self.gui_object.show_network_dialog(self))
        tools_menu.addAction(_("&Plugins"), self.plugins_dialog)
        tools_menu.addSeparator()
        tools_menu.addAction(_("&Sign/verify message"), self.sign_verify_message)
        tools_menu.addAction(_("&Encrypt/decrypt message"), self.encrypt_message)
        tools_menu.addSeparator()

        paytomany_menu = tools_menu.addAction(_("&Pay to many"), self.paytomany)

        raw_transaction_menu = tools_menu.addMenu(_("&Load transaction"))
        raw_transaction_menu.addAction(_("&From file"), self.do_process_from_file)
        raw_transaction_menu.addAction(_("&From text"), self.do_process_from_text)
        raw_transaction_menu.addAction(_("&From the blockchain"), self.do_process_from_txid)
        raw_transaction_menu.addAction(_("&From QR code"), self.read_tx_from_qrcode)
        self.raw_transaction_menu = raw_transaction_menu
        run_hook('init_menubar_tools', self, tools_menu)

        help_menu = menubar.addMenu(_("&Help"))
        help_menu.addAction(_("&About"), self.show_about)
        help_menu.addAction(_("&Official website"), lambda: webbrowser.open("https://www.namecoin.org"))
        help_menu.addSeparator()
        help_menu.addAction(_("&Documentation"), lambda: webbrowser.open("http://docs.electrum.org/")).setShortcut(QKeySequence.HelpContents)
        help_menu.addAction(_("&Report Bug"), self.show_report_bug)
        help_menu.addSeparator()
        help_menu.addAction(_("&Donate to server"), self.donate_to_server)

        self.setMenuBar(menubar)

    def donate_to_server(self):
        d = self.network.get_donation_address()
        if d:
            host = self.network.get_parameters()[0]
            self.pay_to_URI('namecoin:%s?message=donation for %s'%(d, host))
        else:
            self.show_error(_('No donation address for this server'))

    def show_about(self):
        QMessageBox.about(self, "Electrum-NMC",
            _("Version")+" %s" % (self.wallet.electrum_version) + "\n\n" +
                _("Electrum-NMC's focus is speed, with low resource usage and simplifying Namecoin. You do not need to perform regular backups, because your wallet can be recovered from a secret phrase that you can memorize or write on paper. Startup times are instant because it operates in conjunction with high-performance servers that handle the most complicated parts of the Namecoin system."  + "\n\n" +
                _("Uses icons from the Icons8 icon pack (icons8.com).")))

    def show_report_bug(self):
        msg = ' '.join([
            _("Please report any bugs as issues on github:<br/>"),
            "<a href=\"https://github.com/namecoin/electrum-nmc/issues\">https://github.com/namecoin/electrum-nmc/issues</a><br/><br/>",
            _("Before reporting a bug, upgrade to the most recent version of Electrum-NMC (latest release or git HEAD), and include the version number in your report."),
            _("Try to explain not only what the bug is, but how it occurs.")
         ])
        self.show_message(msg, title="Electrum-NMC - " + _("Reporting Bugs"))

    def notify_transactions(self):
        if not self.network or not self.network.is_connected():
            return
        self.print_error("Notifying GUI")
        if len(self.tx_notifications) > 0:
            # Combine the transactions if there are at least three
            num_txns = len(self.tx_notifications)
            if num_txns >= 3:
                total_amount = 0
                for tx in self.tx_notifications:
                    is_relevant, is_mine, v, fee = self.wallet.get_wallet_delta(tx)
                    if v > 0:
                        total_amount += v
                self.notify(_("{} new transactions received: Total amount received in the new transactions {}")
                            .format(num_txns, self.format_amount_and_units(total_amount)))
                self.tx_notifications = []
            else:
                for tx in self.tx_notifications:
                    if tx:
                        self.tx_notifications.remove(tx)
                        is_relevant, is_mine, v, fee = self.wallet.get_wallet_delta(tx)
                        if v > 0:
                            self.notify(_("New transaction received: {}").format(self.format_amount_and_units(v)))

    def notify(self, message):
        if self.tray:
            try:
                # this requires Qt 5.9
                self.tray.showMessage("Electrum-NMC", message, QIcon(":icons/electrum_dark_icon"), 20000)
            except TypeError:
                self.tray.showMessage("Electrum-NMC", message, QSystemTrayIcon.Information, 20000)



    # custom wrappers for getOpenFileName and getSaveFileName, that remember the path selected by the user
    def getOpenFileName(self, title, filter = ""):
        directory = self.config.get('io_dir', os.path.expanduser('~'))
        fileName, __ = QFileDialog.getOpenFileName(self, title, directory, filter)
        if fileName and directory != os.path.dirname(fileName):
            self.config.set_key('io_dir', os.path.dirname(fileName), True)
        return fileName

    def getSaveFileName(self, title, filename, filter = ""):
        directory = self.config.get('io_dir', os.path.expanduser('~'))
        path = os.path.join( directory, filename )
        fileName, __ = QFileDialog.getSaveFileName(self, title, path, filter)
        if fileName and directory != os.path.dirname(fileName):
            self.config.set_key('io_dir', os.path.dirname(fileName), True)
        return fileName

    def connect_slots(self, sender):
        sender.timer_signal.connect(self.timer_actions)

    def timer_actions(self):
        # Note this runs in the GUI thread
        if self.need_update.is_set():
            self.need_update.clear()
            self.update_wallet()
        # resolve aliases
        # FIXME this is a blocking network call that has a timeout of 5 sec
        self.payto_e.resolve()
        # update fee
        if self.require_fee_update:
            self.do_update_fee()
            self.require_fee_update = False

    def format_amount(self, x, is_diff=False, whitespaces=False):
        return format_satoshis(x, self.num_zeros, self.decimal_point, is_diff=is_diff, whitespaces=whitespaces)

    def format_amount_and_units(self, amount):
        text = self.format_amount(amount) + ' '+ self.base_unit()
        x = self.fx.format_amount_and_units(amount) if self.fx else None
        if text and x:
            text += ' (%s)'%x
        return text

    def format_fee_rate(self, fee_rate):
        return format_fee_satoshis(fee_rate/1000, self.num_zeros) + ' swartz/byte'

    def get_decimal_point(self):
        return self.decimal_point

    def base_unit(self):
        return decimal_point_to_base_unit_name(self.decimal_point)

    def connect_fields(self, window, btc_e, fiat_e, fee_e):

        def edit_changed(edit):
            if edit.follows:
                return
            edit.setStyleSheet(ColorScheme.DEFAULT.as_stylesheet())
            fiat_e.is_last_edited = (edit == fiat_e)
            amount = edit.get_amount()
            rate = self.fx.exchange_rate() if self.fx else Decimal('NaN')
            if rate.is_nan() or amount is None:
                if edit is fiat_e:
                    btc_e.setText("")
                    if fee_e:
                        fee_e.setText("")
                else:
                    fiat_e.setText("")
            else:
                if edit is fiat_e:
                    btc_e.follows = True
                    btc_e.setAmount(int(amount / Decimal(rate) * COIN))
                    btc_e.setStyleSheet(ColorScheme.BLUE.as_stylesheet())
                    btc_e.follows = False
                    if fee_e:
                        window.update_fee()
                else:
                    fiat_e.follows = True
                    fiat_e.setText(self.fx.ccy_amount_str(
                        amount * Decimal(rate) / COIN, False))
                    fiat_e.setStyleSheet(ColorScheme.BLUE.as_stylesheet())
                    fiat_e.follows = False

        btc_e.follows = False
        fiat_e.follows = False
        fiat_e.textChanged.connect(partial(edit_changed, fiat_e))
        btc_e.textChanged.connect(partial(edit_changed, btc_e))
        fiat_e.is_last_edited = False

    def update_status(self):
        if not self.wallet:
            return

        if self.network is None or not self.network.is_running():
            text = _("Offline")
            icon = QIcon(":icons/status_disconnected.png")

        elif self.network.is_connected():
            server_height = self.network.get_server_height()
            server_lag = self.network.get_local_height() - server_height
            # Server height can be 0 after switching to a new server
            # until we get a headers subscription request response.
            # Display the synchronizing message in that case.
            if not self.wallet.up_to_date or server_height == 0:
                text = _("Synchronizing...")
                icon = QIcon(":icons/status_waiting.png")
            elif server_lag > 1:
                text = _("Server is lagging ({} blocks)").format(server_lag)
                icon = QIcon(":icons/status_lagging.png")
            else:
                c, u, x = self.wallet.get_balance()
                text =  _("Balance" ) + ": %s "%(self.format_amount_and_units(c))
                if u:
                    text +=  " [%s unconfirmed]"%(self.format_amount(u, is_diff=True).strip())
                if x:
                    text +=  " [%s unmatured]"%(self.format_amount(x, is_diff=True).strip())

                # append fiat balance and price
                if self.fx.is_enabled():
                    text += self.fx.get_fiat_status_text(c + u + x,
                        self.base_unit(), self.get_decimal_point()) or ''
                if not self.network.proxy:
                    icon = QIcon(":icons/status_connected.png")
                else:
                    icon = QIcon(":icons/status_connected_proxy.png")
        else:
            if self.network.proxy:
                text = "{} ({})".format(_("Not connected"), _("proxy enabled"))
            else:
                text = _("Not connected")
            icon = QIcon(":icons/status_disconnected.png")

        self.tray.setToolTip("%s (%s)" % (text, self.wallet.basename()))
        self.balance_label.setText(text)
        self.status_button.setIcon( icon )


    def update_wallet(self):
        self.update_status()
        if self.wallet.up_to_date or not self.network or not self.network.is_connected():
            self.update_tabs()

    def update_tabs(self):
        self.history_list.update()
        self.request_list.update()
        self.address_list.update()
        self.utxo_list.update()
        self.contact_list.update()
        self.invoice_list.update()
        self.update_completions()

    def create_history_tab(self):
        from .history_list import HistoryList
        self.history_list = l = HistoryList(self)
        l.searchable_list = l
        toolbar = l.create_toolbar(self.config)
        toolbar_shown = self.config.get('show_toolbar_history', False)
        l.show_toolbar(toolbar_shown)
        return self.create_list_tab(l, toolbar)

    def show_address(self, addr):
        from . import address_dialog
        d = address_dialog.AddressDialog(self, addr)
        d.exec_()

    def show_transaction(self, tx, tx_desc = None):
        '''tx_desc is set only for txs created in the Send tab'''
        show_transaction(tx, self, tx_desc)

    def create_receive_tab(self):
        # A 4-column grid layout.  All the stretch is in the last column.
        # The exchange rate plugin adds a fiat widget in column 2
        self.receive_grid = grid = QGridLayout()
        grid.setSpacing(8)
        grid.setColumnStretch(3, 1)

        self.receive_address_e = ButtonsLineEdit()
        self.receive_address_e.addCopyButton(self.app)
        self.receive_address_e.setReadOnly(True)
        msg = _('Namecoin address where the payment should be received. Note that each payment request uses a different Namecoin address.')
        self.receive_address_label = HelpLabel(_('Receiving address'), msg)
        self.receive_address_e.textChanged.connect(self.update_receive_qr)
        self.receive_address_e.setFocusPolicy(Qt.ClickFocus)
        grid.addWidget(self.receive_address_label, 0, 0)
        grid.addWidget(self.receive_address_e, 0, 1, 1, -1)

        self.receive_message_e = QLineEdit()
        grid.addWidget(QLabel(_('Description')), 1, 0)
        grid.addWidget(self.receive_message_e, 1, 1, 1, -1)
        self.receive_message_e.textChanged.connect(self.update_receive_qr)

        self.receive_amount_e = BTCAmountEdit(self.get_decimal_point)
        grid.addWidget(QLabel(_('Requested amount')), 2, 0)
        grid.addWidget(self.receive_amount_e, 2, 1)
        self.receive_amount_e.textChanged.connect(self.update_receive_qr)

        self.fiat_receive_e = AmountEdit(self.fx.get_currency if self.fx else '')
        if not self.fx or not self.fx.is_enabled():
            self.fiat_receive_e.setVisible(False)
        grid.addWidget(self.fiat_receive_e, 2, 2, Qt.AlignLeft)
        self.connect_fields(self, self.receive_amount_e, self.fiat_receive_e, None)

        self.expires_combo = QComboBox()
        self.expires_combo.addItems([i[0] for i in expiration_values])
        self.expires_combo.setCurrentIndex(3)
        self.expires_combo.setFixedWidth(self.receive_amount_e.width())
        msg = ' '.join([
            _('Expiration date of your request.'),
            _('This information is seen by the recipient if you send them a signed payment request.'),
            _('Expired requests have to be deleted manually from your list, in order to free the corresponding Namecoin addresses.'),
            _('The namecoin address never expires and will always be part of this electrum wallet.'),
        ])
        grid.addWidget(HelpLabel(_('Request expires'), msg), 3, 0)
        grid.addWidget(self.expires_combo, 3, 1)
        self.expires_label = QLineEdit('')
        self.expires_label.setReadOnly(1)
        self.expires_label.setFocusPolicy(Qt.NoFocus)
        self.expires_label.hide()
        grid.addWidget(self.expires_label, 3, 1)

        self.save_request_button = QPushButton(_('Save'))
        self.save_request_button.clicked.connect(self.save_payment_request)

        self.new_request_button = QPushButton(_('New'))
        self.new_request_button.clicked.connect(self.new_payment_request)

        self.receive_qr = QRCodeWidget(fixedSize=200)
        self.receive_qr.mouseReleaseEvent = lambda x: self.toggle_qr_window()
        self.receive_qr.enterEvent = lambda x: self.app.setOverrideCursor(QCursor(Qt.PointingHandCursor))
        self.receive_qr.leaveEvent = lambda x: self.app.setOverrideCursor(QCursor(Qt.ArrowCursor))

        self.receive_buttons = buttons = QHBoxLayout()
        buttons.addStretch(1)
        buttons.addWidget(self.save_request_button)
        buttons.addWidget(self.new_request_button)
        grid.addLayout(buttons, 4, 1, 1, 2)

        self.receive_requests_label = QLabel(_('Requests'))

        from .request_list import RequestList
        self.request_list = RequestList(self)

        # layout
        vbox_g = QVBoxLayout()
        vbox_g.addLayout(grid)
        vbox_g.addStretch()

        hbox = QHBoxLayout()
        hbox.addLayout(vbox_g)
        hbox.addWidget(self.receive_qr)

        w = QWidget()
        w.searchable_list = self.request_list
        vbox = QVBoxLayout(w)
        vbox.addLayout(hbox)
        vbox.addStretch(1)
        vbox.addWidget(self.receive_requests_label)
        vbox.addWidget(self.request_list)
        vbox.setStretchFactor(self.request_list, 1000)

        return w


    def delete_payment_request(self, addr):
        self.wallet.remove_payment_request(addr, self.config)
        self.request_list.update()
        self.clear_receive_tab()

    def get_request_URI(self, addr):
        req = self.wallet.receive_requests[addr]
        message = self.wallet.labels.get(addr, '')
        amount = req['amount']
        URI = util.create_URI(addr, amount, message)
        if req.get('time'):
            URI += "&time=%d"%req.get('time')
        if req.get('exp'):
            URI += "&exp=%d"%req.get('exp')
        if req.get('name') and req.get('sig'):
            sig = bfh(req.get('sig'))
            sig = bitcoin.base_encode(sig, base=58)
            URI += "&name=" + req['name'] + "&sig="+sig
        return str(URI)


    def sign_payment_request(self, addr):
        alias = self.config.get('alias')
        alias_privkey = None
        if alias and self.alias_info:
            alias_addr, alias_name, validated = self.alias_info
            if alias_addr:
                if self.wallet.is_mine(alias_addr):
                    msg = _('This payment request will be signed.') + '\n' + _('Please enter your password')
                    password = None
                    if self.wallet.has_keystore_encryption():
                        password = self.password_dialog(msg)
                        if not password:
                            return
                    try:
                        self.wallet.sign_payment_request(addr, alias, alias_addr, password)
                    except Exception as e:
                        self.show_error(str(e))
                        return
                else:
                    return

    def save_payment_request(self):
        addr = str(self.receive_address_e.text())
        amount = self.receive_amount_e.get_amount()
        message = self.receive_message_e.text()
        if not message and not amount:
            self.show_error(_('No message or amount'))
            return False
        i = self.expires_combo.currentIndex()
        expiration = list(map(lambda x: x[1], expiration_values))[i]
        req = self.wallet.make_payment_request(addr, amount, message, expiration)
        try:
            self.wallet.add_payment_request(req, self.config)
        except Exception as e:
            traceback.print_exc(file=sys.stderr)
            self.show_error(_('Error adding payment request') + ':\n' + str(e))
        else:
            self.sign_payment_request(addr)
            self.save_request_button.setEnabled(False)
        finally:
            self.request_list.update()
            self.address_list.update()

    def view_and_paste(self, title, msg, data):
        dialog = WindowModalDialog(self, title)
        vbox = QVBoxLayout()
        label = QLabel(msg)
        label.setWordWrap(True)
        vbox.addWidget(label)
        pr_e = ShowQRTextEdit(text=data)
        vbox.addWidget(pr_e)
        vbox.addLayout(Buttons(CopyCloseButton(pr_e.text, self.app, dialog)))
        dialog.setLayout(vbox)
        dialog.exec_()

    def export_payment_request(self, addr):
        r = self.wallet.receive_requests.get(addr)
        pr = paymentrequest.serialize_request(r).SerializeToString()
        name = r['id'] + '.bip70'
        fileName = self.getSaveFileName(_("Select where to save your payment request"), name, "*.bip70")
        if fileName:
            with open(fileName, "wb+") as f:
                f.write(util.to_bytes(pr))
            self.show_message(_("Request saved successfully"))
            self.saved = True

    def new_payment_request(self):
        addr = self.wallet.get_unused_address()
        if addr is None:
            if not self.wallet.is_deterministic():
                msg = [
                    _('No more addresses in your wallet.'),
                    _('You are using a non-deterministic wallet, which cannot create new addresses.'),
                    _('If you want to create new addresses, use a deterministic wallet instead.')
                   ]
                self.show_message(' '.join(msg))
                return
            if not self.question(_("Warning: The next address will not be recovered automatically if you restore your wallet from seed; you may need to add it manually.\n\nThis occurs because you have too many unused addresses in your wallet. To avoid this situation, use the existing addresses first.\n\nCreate anyway?")):
                return
            addr = self.wallet.create_new_address(False)
        self.set_receive_address(addr)
        self.expires_label.hide()
        self.expires_combo.show()
        self.new_request_button.setEnabled(False)
        self.receive_message_e.setFocus(1)

    def set_receive_address(self, addr):
        self.receive_address_e.setText(addr)
        self.receive_message_e.setText('')
        self.receive_amount_e.setAmount(None)

    def clear_receive_tab(self):
        addr = self.wallet.get_receiving_address() or ''
        self.receive_address_e.setText(addr)
        self.receive_message_e.setText('')
        self.receive_amount_e.setAmount(None)
        self.expires_label.hide()
        self.expires_combo.show()

    def toggle_qr_window(self):
        from . import qrwindow
        if not self.qr_window:
            self.qr_window = qrwindow.QR_Window(self)
            self.qr_window.setVisible(True)
            self.qr_window_geometry = self.qr_window.geometry()
        else:
            if not self.qr_window.isVisible():
                self.qr_window.setVisible(True)
                self.qr_window.setGeometry(self.qr_window_geometry)
            else:
                self.qr_window_geometry = self.qr_window.geometry()
                self.qr_window.setVisible(False)
        self.update_receive_qr()

    def show_send_tab(self):
        self.tabs.setCurrentIndex(self.tabs.indexOf(self.send_tab))

    def show_receive_tab(self):
        self.tabs.setCurrentIndex(self.tabs.indexOf(self.receive_tab))

    def receive_at(self, addr):
        if not bitcoin.is_address(addr):
            return
        self.show_receive_tab()
        self.receive_address_e.setText(addr)
        self.new_request_button.setEnabled(True)

    def update_receive_qr(self):
        addr = str(self.receive_address_e.text())
        amount = self.receive_amount_e.get_amount()
        message = self.receive_message_e.text()
        self.save_request_button.setEnabled((amount is not None) or (message != ""))
        uri = util.create_URI(addr, amount, message)
        self.receive_qr.setData(uri)
        if self.qr_window and self.qr_window.isVisible():
            self.qr_window.set_content(addr, amount, message, uri)

    def set_feerounding_text(self, num_satoshis_added):
        self.feerounding_text = (_('Additional {} satoshis are going to be added.')
                                 .format(num_satoshis_added))

    def create_send_tab(self):
        # A 4-column grid layout.  All the stretch is in the last column.
        # The exchange rate plugin adds a fiat widget in column 2
        self.send_grid = grid = QGridLayout()
        grid.setSpacing(8)
        grid.setColumnStretch(3, 1)

        from .paytoedit import PayToEdit
        self.amount_e = BTCAmountEdit(self.get_decimal_point)
        self.payto_e = PayToEdit(self)
        msg = _('Recipient of the funds.') + '\n\n'\
              + _('You may enter a Namecoin address, a label from your list of contacts (a list of completions will be proposed), or an alias (email-like address that forwards to a Namecoin address)')
        payto_label = HelpLabel(_('Pay to'), msg)
        grid.addWidget(payto_label, 1, 0)
        grid.addWidget(self.payto_e, 1, 1, 1, -1)

        completer = QCompleter()
        completer.setCaseSensitivity(False)
        self.payto_e.set_completer(completer)
        completer.setModel(self.completions)

        msg = _('Description of the transaction (not mandatory).') + '\n\n'\
              + _('The description is not sent to the recipient of the funds. It is stored in your wallet file, and displayed in the \'History\' tab.')
        description_label = HelpLabel(_('Description'), msg)
        grid.addWidget(description_label, 2, 0)
        self.message_e = MyLineEdit()
        grid.addWidget(self.message_e, 2, 1, 1, -1)

        self.from_label = QLabel(_('From'))
        grid.addWidget(self.from_label, 3, 0)
        self.from_list = MyTreeWidget(self, self.from_list_menu, ['',''])
        self.from_list.setHeaderHidden(True)
        self.from_list.setMaximumHeight(80)
        grid.addWidget(self.from_list, 3, 1, 1, -1)
        self.set_pay_from([])

        msg = _('Amount to be sent.') + '\n\n' \
              + _('The amount will be displayed in red if you do not have enough funds in your wallet.') + ' ' \
              + _('Note that if you have frozen some of your addresses, the available funds will be lower than your total balance.') + '\n\n' \
              + _('Keyboard shortcut: type "!" to send all your coins.')
        amount_label = HelpLabel(_('Amount'), msg)
        grid.addWidget(amount_label, 4, 0)
        grid.addWidget(self.amount_e, 4, 1)

        self.fiat_send_e = AmountEdit(self.fx.get_currency if self.fx else '')
        if not self.fx or not self.fx.is_enabled():
            self.fiat_send_e.setVisible(False)
        grid.addWidget(self.fiat_send_e, 4, 2)
        self.amount_e.frozen.connect(
            lambda: self.fiat_send_e.setFrozen(self.amount_e.isReadOnly()))

        self.max_button = EnterButton(_("Max"), self.spend_max)
        self.max_button.setFixedWidth(140)
        grid.addWidget(self.max_button, 4, 3)
        hbox = QHBoxLayout()
        hbox.addStretch(1)
        grid.addLayout(hbox, 4, 4)

        msg = _('Namecoin transactions are in general not free. A transaction fee is paid by the sender of the funds.') + '\n\n'\
              + _('The amount of fee can be decided freely by the sender. However, transactions with low fees take more time to be processed.') + '\n\n'\
              + _('A suggested fee is automatically added to this field. You may override it. The suggested fee increases with the size of the transaction.')
        self.fee_e_label = HelpLabel(_('Fee'), msg)

        def fee_cb(dyn, pos, fee_rate):
            if dyn:
                if self.config.use_mempool_fees():
                    self.config.set_key('depth_level', pos, False)
                else:
                    self.config.set_key('fee_level', pos, False)
            else:
                self.config.set_key('fee_per_kb', fee_rate, False)

            if fee_rate:
                fee_rate = Decimal(fee_rate)
                self.feerate_e.setAmount(quantize_feerate(fee_rate / 1000))
            else:
                self.feerate_e.setAmount(None)
            self.fee_e.setModified(False)

            self.fee_slider.activate()
            self.spend_max() if self.is_max else self.update_fee()

        self.fee_slider = FeeSlider(self, self.config, fee_cb)
        self.fee_slider.setFixedWidth(140)

        def on_fee_or_feerate(edit_changed, editing_finished):
            edit_other = self.feerate_e if edit_changed == self.fee_e else self.fee_e
            if editing_finished:
                if not edit_changed.get_amount():
                    # This is so that when the user blanks the fee and moves on,
                    # we go back to auto-calculate mode and put a fee back.
                    edit_changed.setModified(False)
            else:
                # edit_changed was edited just now, so make sure we will
                # freeze the correct fee setting (this)
                edit_other.setModified(False)
            self.fee_slider.deactivate()
            self.update_fee()

        class TxSizeLabel(QLabel):
            def setAmount(self, byte_size):
                self.setText(('x   %s bytes   =' % byte_size) if byte_size else '')

        self.size_e = TxSizeLabel()
        self.size_e.setAlignment(Qt.AlignCenter)
        self.size_e.setAmount(0)
        self.size_e.setFixedWidth(140)
        self.size_e.setStyleSheet(ColorScheme.DEFAULT.as_stylesheet())

        self.feerate_e = FeerateEdit(lambda: 0)
        self.feerate_e.setAmount(self.config.fee_per_byte())
        self.feerate_e.textEdited.connect(partial(on_fee_or_feerate, self.feerate_e, False))
        self.feerate_e.editingFinished.connect(partial(on_fee_or_feerate, self.feerate_e, True))

        self.fee_e = BTCAmountEdit(self.get_decimal_point)
        self.fee_e.textEdited.connect(partial(on_fee_or_feerate, self.fee_e, False))
        self.fee_e.editingFinished.connect(partial(on_fee_or_feerate, self.fee_e, True))

        def feerounding_onclick():
            text = (self.feerounding_text + '\n\n' +
                    _('To somewhat protect your privacy, Electrum tries to create change with similar precision to other outputs.') + ' ' +
                    _('At most 100 satoshis might be lost due to this rounding.') + ' ' +
                    _("You can disable this setting in '{}'.").format(_('Preferences')) + '\n' +
                    _('Also, dust is not kept as change, but added to the fee.'))
            QMessageBox.information(self, 'Fee rounding', text)

        self.feerounding_icon = QPushButton(QIcon(':icons/info.png'), '')
        self.feerounding_icon.setFixedWidth(20)
        self.feerounding_icon.setFlat(True)
        self.feerounding_icon.clicked.connect(feerounding_onclick)
        self.feerounding_icon.setVisible(False)

        self.connect_fields(self, self.amount_e, self.fiat_send_e, self.fee_e)

        vbox_feelabel = QVBoxLayout()
        vbox_feelabel.addWidget(self.fee_e_label)
        vbox_feelabel.addStretch(1)
        grid.addLayout(vbox_feelabel, 5, 0)

        self.fee_adv_controls = QWidget()
        hbox = QHBoxLayout(self.fee_adv_controls)
        hbox.setContentsMargins(0, 0, 0, 0)
        hbox.addWidget(self.feerate_e)
        hbox.addWidget(self.size_e)
        hbox.addWidget(self.fee_e)
        hbox.addWidget(self.feerounding_icon, Qt.AlignLeft)
        hbox.addStretch(1)

        vbox_feecontrol = QVBoxLayout()
        vbox_feecontrol.addWidget(self.fee_adv_controls)
        vbox_feecontrol.addWidget(self.fee_slider)

        grid.addLayout(vbox_feecontrol, 5, 1, 1, -1)

        if not self.config.get('show_fee', False):
            self.fee_adv_controls.setVisible(False)

        self.preview_button = EnterButton(_("Preview"), self.do_preview)
        self.preview_button.setToolTip(_('Display the details of your transaction before signing it.'))
        self.send_button = EnterButton(_("Send"), self.do_send)
        self.clear_button = EnterButton(_("Clear"), self.do_clear)
        buttons = QHBoxLayout()
        buttons.addStretch(1)
        buttons.addWidget(self.clear_button)
        buttons.addWidget(self.preview_button)
        buttons.addWidget(self.send_button)
        grid.addLayout(buttons, 6, 1, 1, 3)

        self.amount_e.shortcut.connect(self.spend_max)
        self.payto_e.textChanged.connect(self.update_fee)
        self.amount_e.textEdited.connect(self.update_fee)

        def reset_max(t):
            self.is_max = False
            self.max_button.setEnabled(not bool(t))
        self.amount_e.textEdited.connect(reset_max)
        self.fiat_send_e.textEdited.connect(reset_max)

        def entry_changed():
            text = ""

            amt_color = ColorScheme.DEFAULT
            fee_color = ColorScheme.DEFAULT
            feerate_color = ColorScheme.DEFAULT

            if self.not_enough_funds:
                amt_color, fee_color = ColorScheme.RED, ColorScheme.RED
                feerate_color = ColorScheme.RED
                text = _( "Not enough funds" )
                c, u, x = self.wallet.get_frozen_balance()
                if c+u+x:
                    text += ' (' + self.format_amount(c+u+x).strip() + ' ' + self.base_unit() + ' ' +_("are frozen") + ')'

            # blue color denotes auto-filled values
            elif self.fee_e.isModified():
                feerate_color = ColorScheme.BLUE
            elif self.feerate_e.isModified():
                fee_color = ColorScheme.BLUE
            elif self.amount_e.isModified():
                fee_color = ColorScheme.BLUE
                feerate_color = ColorScheme.BLUE
            else:
                amt_color = ColorScheme.BLUE
                fee_color = ColorScheme.BLUE
                feerate_color = ColorScheme.BLUE

            self.statusBar().showMessage(text)
            self.amount_e.setStyleSheet(amt_color.as_stylesheet())
            self.fee_e.setStyleSheet(fee_color.as_stylesheet())
            self.feerate_e.setStyleSheet(feerate_color.as_stylesheet())

        self.amount_e.textChanged.connect(entry_changed)
        self.fee_e.textChanged.connect(entry_changed)
        self.feerate_e.textChanged.connect(entry_changed)

        self.invoices_label = QLabel(_('Invoices'))
        from .invoice_list import InvoiceList
        self.invoice_list = InvoiceList(self)

        vbox0 = QVBoxLayout()
        vbox0.addLayout(grid)
        hbox = QHBoxLayout()
        hbox.addLayout(vbox0)
        w = QWidget()
        vbox = QVBoxLayout(w)
        vbox.addLayout(hbox)
        vbox.addStretch(1)
        vbox.addWidget(self.invoices_label)
        vbox.addWidget(self.invoice_list)
        vbox.setStretchFactor(self.invoice_list, 1000)
        w.searchable_list = self.invoice_list
        run_hook('create_send_tab', grid)
        return w

    def spend_max(self):
        if run_hook('abort_send', self):
            return
        self.is_max = True
        self.do_update_fee()

    def update_fee(self):
        self.require_fee_update = True

    def get_payto_or_dummy(self):
        r = self.payto_e.get_recipient()
        if r:
            return r
        return (TYPE_ADDRESS, self.wallet.dummy_address())

    def do_update_fee(self):
        '''Recalculate the fee.  If the fee was manually input, retain it, but
        still build the TX to see if there are enough funds.
        '''
        freeze_fee = self.is_send_fee_frozen()
        freeze_feerate = self.is_send_feerate_frozen()
        amount = '!' if self.is_max else self.amount_e.get_amount()
        if amount is None:
            if not freeze_fee:
                self.fee_e.setAmount(None)
            self.not_enough_funds = False
            self.statusBar().showMessage('')
        else:
            fee_estimator = self.get_send_fee_estimator()
            outputs = self.payto_e.get_outputs(self.is_max)
            if not outputs:
                _type, addr = self.get_payto_or_dummy()
                outputs = [(_type, addr, amount)]
            is_sweep = bool(self.tx_external_keypairs)
            make_tx = lambda fee_est: \
                self.wallet.make_unsigned_transaction(
                    self.get_coins(), outputs, self.config,
                    fixed_fee=fee_est, is_sweep=is_sweep)
            try:
                tx = make_tx(fee_estimator)
                self.not_enough_funds = False
            except (NotEnoughFunds, NoDynamicFeeEstimates) as e:
                if not freeze_fee:
                    self.fee_e.setAmount(None)
                if not freeze_feerate:
                    self.feerate_e.setAmount(None)
                self.feerounding_icon.setVisible(False)

                if isinstance(e, NotEnoughFunds):
                    self.not_enough_funds = True
                elif isinstance(e, NoDynamicFeeEstimates):
                    try:
                        tx = make_tx(0)
                        size = tx.estimated_size()
                        self.size_e.setAmount(size)
                    except BaseException:
                        pass
                return
            except BaseException:
                traceback.print_exc(file=sys.stderr)
                return

            size = tx.estimated_size()
            self.size_e.setAmount(size)

            fee = tx.get_fee()
            fee = None if self.not_enough_funds else fee

            # Displayed fee/fee_rate values are set according to user input.
            # Due to rounding or dropping dust in CoinChooser,
            # actual fees often differ somewhat.
            if freeze_feerate or self.fee_slider.is_active():
                displayed_feerate = self.feerate_e.get_amount()
                if displayed_feerate:
                    displayed_feerate = quantize_feerate(displayed_feerate)
                else:
                    # fallback to actual fee
                    displayed_feerate = quantize_feerate(fee / size) if fee is not None else None
                    self.feerate_e.setAmount(displayed_feerate)
                displayed_fee = round(displayed_feerate * size) if displayed_feerate is not None else None
                self.fee_e.setAmount(displayed_fee)
            else:
                if freeze_fee:
                    displayed_fee = self.fee_e.get_amount()
                else:
                    # fallback to actual fee if nothing is frozen
                    displayed_fee = fee
                    self.fee_e.setAmount(displayed_fee)
                displayed_fee = displayed_fee if displayed_fee else 0
                displayed_feerate = quantize_feerate(displayed_fee / size) if displayed_fee is not None else None
                self.feerate_e.setAmount(displayed_feerate)

            # show/hide fee rounding icon
            feerounding = (fee - displayed_fee) if fee else 0
            self.set_feerounding_text(int(feerounding))
            self.feerounding_icon.setToolTip(self.feerounding_text)
            self.feerounding_icon.setVisible(abs(feerounding) >= 1)

            if self.is_max:
                amount = tx.output_value()
                __, x_fee_amount = run_hook('get_tx_extra_fee', self.wallet, tx) or (None, 0)
                amount_after_all_fees = amount - x_fee_amount
                self.amount_e.setAmount(amount_after_all_fees)

    def from_list_delete(self, item):
        i = self.from_list.indexOfTopLevelItem(item)
        self.pay_from.pop(i)
        self.redraw_from_list()
        self.update_fee()

    def from_list_menu(self, position):
        item = self.from_list.itemAt(position)
        menu = QMenu()
        menu.addAction(_("Remove"), lambda: self.from_list_delete(item))
        menu.exec_(self.from_list.viewport().mapToGlobal(position))

    def set_pay_from(self, coins):
        self.pay_from = list(coins)
        self.redraw_from_list()

    def redraw_from_list(self):
        self.from_list.clear()
        self.from_label.setHidden(len(self.pay_from) == 0)
        self.from_list.setHidden(len(self.pay_from) == 0)

        def format(x):
            h = x.get('prevout_hash')
            return h[0:10] + '...' + h[-10:] + ":%d"%x.get('prevout_n') + u'\t' + "%s"%x.get('address')

        for item in self.pay_from:
            self.from_list.addTopLevelItem(QTreeWidgetItem( [format(item), self.format_amount(item['value']) ]))

    def get_contact_payto(self, key):
        _type, label = self.contacts.get(key)
        return label + '  <' + key + '>' if _type == 'address' else key

    def update_completions(self):
        l = [self.get_contact_payto(key) for key in self.contacts.keys()]
        self.completions.setStringList(l)

    def protected(func):
        '''Password request wrapper.  The password is passed to the function
        as the 'password' named argument.  "None" indicates either an
        unencrypted wallet, or the user cancelled the password request.
        An empty input is passed as the empty string.'''
        def request_password(self, *args, **kwargs):
            parent = self.top_level_window()
            password = None
            while self.wallet.has_keystore_encryption():
                password = self.password_dialog(parent=parent)
                if password is None:
                    # User cancelled password input
                    return
                try:
                    self.wallet.check_password(password)
                    break
                except Exception as e:
                    self.show_error(str(e), parent=parent)
                    continue

            kwargs['password'] = password
            return func(self, *args, **kwargs)
        return request_password

    def is_send_fee_frozen(self):
        return self.fee_e.isVisible() and self.fee_e.isModified() \
               and (self.fee_e.text() or self.fee_e.hasFocus())

    def is_send_feerate_frozen(self):
        return self.feerate_e.isVisible() and self.feerate_e.isModified() \
               and (self.feerate_e.text() or self.feerate_e.hasFocus())

    def get_send_fee_estimator(self):
        if self.is_send_fee_frozen():
            fee_estimator = self.fee_e.get_amount()
        elif self.is_send_feerate_frozen():
            amount = self.feerate_e.get_amount()  # sat/byte feerate
            amount = 0 if amount is None else amount * 1000  # sat/kilobyte feerate
            fee_estimator = partial(
                simple_config.SimpleConfig.estimate_fee_for_feerate, amount)
        else:
            fee_estimator = None
        return fee_estimator

    def read_send_tab(self):
        if self.payment_request and self.payment_request.has_expired():
            self.show_error(_('Payment request has expired'))
            return
        label = self.message_e.text()

        if self.payment_request:
            outputs = self.payment_request.get_outputs()
        else:
            errors = self.payto_e.get_errors()
            if errors:
                self.show_warning(_("Invalid Lines found:") + "\n\n" + '\n'.join([ _("Line #") + str(x[0]+1) + ": " + x[1] for x in errors]))
                return
            outputs = self.payto_e.get_outputs(self.is_max)

            if self.payto_e.is_alias and self.payto_e.validated is False:
                alias = self.payto_e.toPlainText()
                msg = _('WARNING: the alias "{}" could not be validated via an additional '
                        'security check, DNSSEC, and thus may not be correct.').format(alias) + '\n'
                msg += _('Do you wish to continue?')
                if not self.question(msg):
                    return

        if not outputs:
            self.show_error(_('No outputs'))
            return

        for _type, addr, amount in outputs:
            if addr is None:
                self.show_error(_('Namecoin Address is None'))
                return
            if _type == TYPE_ADDRESS and not bitcoin.is_address(addr):
                self.show_error(_('Invalid Namecoin Address'))
                return
            if amount is None:
                self.show_error(_('Invalid Amount'))
                return

        fee_estimator = self.get_send_fee_estimator()
        coins = self.get_coins()
        return outputs, fee_estimator, label, coins

    def do_preview(self):
        self.do_send(preview = True)

    def do_send(self, preview = False):
        if run_hook('abort_send', self):
            return
        r = self.read_send_tab()
        if not r:
            return
        outputs, fee_estimator, tx_desc, coins = r
        try:
            is_sweep = bool(self.tx_external_keypairs)
            tx = self.wallet.make_unsigned_transaction(
                coins, outputs, self.config, fixed_fee=fee_estimator,
                is_sweep=is_sweep)
        except NotEnoughFunds:
            self.show_message(_("Insufficient funds"))
            return
        except BaseException as e:
            traceback.print_exc(file=sys.stdout)
            self.show_message(str(e))
            return

        amount = tx.output_value() if self.is_max else sum(map(lambda x:x[2], outputs))
        fee = tx.get_fee()

        use_rbf = self.config.get('use_rbf', True)
        if use_rbf:
            tx.set_rbf(True)

        if fee < self.wallet.relayfee() * tx.estimated_size() / 1000:
            self.show_error('\n'.join([
                _("This transaction requires a higher fee, or it will not be propagated by your current server"),
                _("Try to raise your transaction fee, or use a server with a lower relay fee.")
            ]))
            return

        if preview:
            self.show_transaction(tx, tx_desc)
            return

        if not self.network:
            self.show_error(_("You can't broadcast a transaction without a live network connection."))
            return

        # confirmation dialog
        msg = [
            _("Amount to be sent") + ": " + self.format_amount_and_units(amount),
            _("Mining fee") + ": " + self.format_amount_and_units(fee),
        ]

        x_fee = run_hook('get_tx_extra_fee', self.wallet, tx)
        if x_fee:
            x_fee_address, x_fee_amount = x_fee
            msg.append( _("Additional fees") + ": " + self.format_amount_and_units(x_fee_amount) )

        confirm_rate = simple_config.FEERATE_WARNING_HIGH_FEE
        if fee > confirm_rate * tx.estimated_size() / 1000:
            msg.append(_('Warning') + ': ' + _("The fee for this transaction seems unusually high."))

        if self.wallet.has_keystore_encryption():
            msg.append("")
            msg.append(_("Enter your password to proceed"))
            password = self.password_dialog('\n'.join(msg))
            if not password:
                return
        else:
            msg.append(_('Proceed?'))
            password = None
            if not self.question('\n'.join(msg)):
                return

        def sign_done(success):
            if success:
                if not tx.is_complete():
                    self.show_transaction(tx)
                    self.do_clear()
                else:
                    self.broadcast_transaction(tx, tx_desc)
        self.sign_tx_with_password(tx, sign_done, password)

    @protected
    def sign_tx(self, tx, callback, password):
        self.sign_tx_with_password(tx, callback, password)

    def sign_tx_with_password(self, tx, callback, password):
        '''Sign the transaction in a separate thread.  When done, calls
        the callback with a success code of True or False.
        '''
        def on_success(result):
            callback(True)
        def on_failure(exc_info):
            self.on_error(exc_info)
            callback(False)
        on_success = run_hook('tc_sign_wrapper', self.wallet, tx, on_success, on_failure) or on_success
        if self.tx_external_keypairs:
            # can sign directly
            task = partial(Transaction.sign, tx, self.tx_external_keypairs)
        else:
            task = partial(self.wallet.sign_transaction, tx, password)
        msg = _('Signing transaction...')
        WaitingDialog(self, msg, task, on_success, on_failure)

    def broadcast_transaction(self, tx, tx_desc):

        def broadcast_thread():
            # non-GUI thread
            pr = self.payment_request
            if pr and pr.has_expired():
                self.payment_request = None
                return False, _("Payment request has expired")
            status, msg = self.network.broadcast_transaction(tx)
            if pr and status is True:
                self.invoices.set_paid(pr, tx.txid())
                self.invoices.save()
                self.payment_request = None
                refund_address = self.wallet.get_receiving_addresses()[0]
                ack_status, ack_msg = pr.send_ack(str(tx), refund_address)
                if ack_status:
                    msg = ack_msg
            return status, msg

        # Capture current TL window; override might be removed on return
        parent = self.top_level_window(lambda win: isinstance(win, MessageBoxMixin))

        def broadcast_done(result):
            # GUI thread
            if result:
                status, msg = result
                if status:
                    if tx_desc is not None and tx.is_complete():
                        self.wallet.set_label(tx.txid(), tx_desc)
                    parent.show_message(_('Payment sent.') + '\n' + msg)
                    self.invoice_list.update()
                    self.do_clear()
                else:
                    parent.show_error(msg)

        WaitingDialog(self, _('Broadcasting transaction...'),
                      broadcast_thread, broadcast_done, self.on_error)

    def query_choice(self, msg, choices):
        # Needed by QtHandler for hardware wallets
        dialog = WindowModalDialog(self.top_level_window())
        clayout = ChoicesLayout(msg, choices)
        vbox = QVBoxLayout(dialog)
        vbox.addLayout(clayout.layout())
        vbox.addLayout(Buttons(OkButton(dialog)))
        if not dialog.exec_():
            return None
        return clayout.selected_index()

    def lock_amount(self, b):
        self.amount_e.setFrozen(b)
        self.max_button.setEnabled(not b)

    def prepare_for_payment_request(self):
        self.show_send_tab()
        self.payto_e.is_pr = True
        for e in [self.payto_e, self.amount_e, self.message_e]:
            e.setFrozen(True)
        self.payto_e.setText(_("please wait..."))
        return True

    def delete_invoice(self, key):
        self.invoices.remove(key)
        self.invoice_list.update()

    def payment_request_ok(self):
        pr = self.payment_request
        key = self.invoices.add(pr)
        status = self.invoices.get_status(key)
        self.invoice_list.update()
        if status == PR_PAID:
            self.show_message("invoice already paid")
            self.do_clear()
            self.payment_request = None
            return
        self.payto_e.is_pr = True
        if not pr.has_expired():
            self.payto_e.setGreen()
        else:
            self.payto_e.setExpired()
        self.payto_e.setText(pr.get_requestor())
        self.amount_e.setText(format_satoshis_plain(pr.get_amount(), self.decimal_point))
        self.message_e.setText(pr.get_memo())
        # signal to set fee
        self.amount_e.textEdited.emit("")

    def payment_request_error(self):
        self.show_message(self.payment_request.error)
        self.payment_request = None
        self.do_clear()

    def on_pr(self, request):
        self.payment_request = request
        if self.payment_request.verify(self.contacts):
            self.payment_request_ok_signal.emit()
        else:
            self.payment_request_error_signal.emit()

    def pay_to_URI(self, URI):
        if not URI:
            return
        try:
            out = util.parse_URI(URI, self.on_pr)
        except BaseException as e:
            self.show_error(_('Invalid namecoin URI:') + '\n' + str(e))
            return
        self.show_send_tab()
        r = out.get('r')
        sig = out.get('sig')
        name = out.get('name')
        if r or (name and sig):
            self.prepare_for_payment_request()
            return
        address = out.get('address')
        amount = out.get('amount')
        label = out.get('label')
        message = out.get('message')
        # use label as description (not BIP21 compliant)
        if label and not message:
            message = label
        if address:
            self.payto_e.setText(address)
        if message:
            self.message_e.setText(message)
        if amount:
            self.amount_e.setAmount(amount)
            self.amount_e.textEdited.emit("")


    def do_clear(self):
        self.is_max = False
        self.not_enough_funds = False
        self.payment_request = None
        self.payto_e.is_pr = False
        for e in [self.payto_e, self.message_e, self.amount_e, self.fiat_send_e,
                  self.fee_e, self.feerate_e]:
            e.setText('')
            e.setFrozen(False)
        self.fee_slider.activate()
        self.feerate_e.setAmount(self.config.fee_per_byte())
        self.size_e.setAmount(0)
        self.feerounding_icon.setVisible(False)
        self.set_pay_from([])
        self.tx_external_keypairs = {}
        self.update_status()
        run_hook('do_clear', self)

    def set_frozen_state(self, addrs, freeze):
        self.wallet.set_frozen_state(addrs, freeze)
        self.address_list.update()
        self.utxo_list.update()
        self.update_fee()

    def create_list_tab(self, l, toolbar=None):
        w = QWidget()
        w.searchable_list = l
        vbox = QVBoxLayout()
        w.setLayout(vbox)
        vbox.setContentsMargins(0, 0, 0, 0)
        vbox.setSpacing(0)
        if toolbar:
            vbox.addLayout(toolbar)
        vbox.addWidget(l)
        return w

    def create_addresses_tab(self):
        from .address_list import AddressList
        self.address_list = l = AddressList(self)
        toolbar = l.create_toolbar(self.config)
        toolbar_shown = self.config.get('show_toolbar_addresses', False)
        l.show_toolbar(toolbar_shown)
        return self.create_list_tab(l, toolbar)

    def create_utxo_tab(self):
        from .utxo_list import UTXOList
        self.utxo_list = l = UTXOList(self)
        return self.create_list_tab(l)

    def create_contacts_tab(self):
        from .contact_list import ContactList
        self.contact_list = l = ContactList(self)
        return self.create_list_tab(l)

    def remove_address(self, addr):
        if self.question(_("Do you want to remove {} from your wallet?").format(addr)):
            self.wallet.delete_address(addr)
            self.need_update.set()  # history, addresses, coins
            self.clear_receive_tab()

    def get_coins(self):
        if self.pay_from:
            return self.pay_from
        else:
            return self.wallet.get_spendable_coins(None, self.config)

    def spend_coins(self, coins):
        self.set_pay_from(coins)
        self.show_send_tab()
        self.update_fee()

    def paytomany(self):
        self.show_send_tab()
        self.payto_e.paytomany()
        msg = '\n'.join([
            _('Enter a list of outputs in the \'Pay to\' field.'),
            _('One output per line.'),
            _('Format: address, amount'),
            _('You may load a CSV file using the file icon.')
        ])
        self.show_message(msg, title=_('Pay to many'))

    def payto_contacts(self, labels):
        paytos = [self.get_contact_payto(label) for label in labels]
        self.show_send_tab()
        if len(paytos) == 1:
            self.payto_e.setText(paytos[0])
            self.amount_e.setFocus()
        else:
            text = "\n".join([payto + ", 0" for payto in paytos])
            self.payto_e.setText(text)
            self.payto_e.setFocus()

    def set_contact(self, label, address):
        if not is_address(address):
            self.show_error(_('Invalid Address'))
            self.contact_list.update()  # Displays original unchanged value
            return False
        self.contacts[address] = ('address', label)
        self.contact_list.update()
        self.history_list.update()
        self.update_completions()
        return True

    def delete_contacts(self, labels):
        if not self.question(_("Remove {} from your list of contacts?")
                             .format(" + ".join(labels))):
            return
        for label in labels:
            self.contacts.pop(label)
        self.history_list.update()
        self.contact_list.update()
        self.update_completions()

    def show_invoice(self, key):
        pr = self.invoices.get(key)
        if pr is None:
            self.show_error('Cannot find payment request in wallet.')
            return
        pr.verify(self.contacts)
        self.show_pr_details(pr)

    def show_pr_details(self, pr):
        key = pr.get_id()
        d = WindowModalDialog(self, _("Invoice"))
        vbox = QVBoxLayout(d)
        grid = QGridLayout()
        grid.addWidget(QLabel(_("Requestor") + ':'), 0, 0)
        grid.addWidget(QLabel(pr.get_requestor()), 0, 1)
        grid.addWidget(QLabel(_("Amount") + ':'), 1, 0)
        outputs_str = '\n'.join(map(lambda x: self.format_amount(x[2])+ self.base_unit() + ' @ ' + x[1], pr.get_outputs()))
        grid.addWidget(QLabel(outputs_str), 1, 1)
        expires = pr.get_expiration_date()
        grid.addWidget(QLabel(_("Memo") + ':'), 2, 0)
        grid.addWidget(QLabel(pr.get_memo()), 2, 1)
        grid.addWidget(QLabel(_("Signature") + ':'), 3, 0)
        grid.addWidget(QLabel(pr.get_verify_status()), 3, 1)
        if expires:
            grid.addWidget(QLabel(_("Expires") + ':'), 4, 0)
            grid.addWidget(QLabel(format_time(expires)), 4, 1)
        vbox.addLayout(grid)
        def do_export():
            fn = self.getSaveFileName(_("Save invoice to file"), "*.bip70")
            if not fn:
                return
            with open(fn, 'wb') as f:
                data = f.write(pr.raw)
            self.show_message(_('Invoice saved as' + ' ' + fn))
        exportButton = EnterButton(_('Save'), do_export)
        def do_delete():
            if self.question(_('Delete invoice?')):
                self.invoices.remove(key)
                self.history_list.update()
                self.invoice_list.update()
                d.close()
        deleteButton = EnterButton(_('Delete'), do_delete)
        vbox.addLayout(Buttons(exportButton, deleteButton, CloseButton(d)))
        d.exec_()

    def do_pay_invoice(self, key):
        pr = self.invoices.get(key)
        self.payment_request = pr
        self.prepare_for_payment_request()
        pr.error = None  # this forces verify() to re-run
        if pr.verify(self.contacts):
            self.payment_request_ok()
        else:
            self.payment_request_error()

    def create_console_tab(self):
        from .console import Console
        self.console = console = Console()
        return console

    def update_console(self):
        console = self.console
        console.history = self.config.get("console-history",[])
        console.history_index = len(console.history)

        console.updateNamespace({'wallet' : self.wallet,
                                 'network' : self.network,
                                 'plugins' : self.gui_object.plugins,
                                 'window': self})
        console.updateNamespace({'util' : util, 'bitcoin':bitcoin})

        c = commands.Commands(self.config, self.wallet, self.network, lambda: self.console.set_json(True))
        methods = {}
        def mkfunc(f, method):
            return lambda *args: f(method, args, self.password_dialog)
        for m in dir(c):
            if m[0]=='_' or m in ['network','wallet']: continue
            methods[m] = mkfunc(c._run, m)

        console.updateNamespace(methods)

    def create_status_bar(self):

        sb = QStatusBar()
        sb.setFixedHeight(35)
        qtVersion = qVersion()

        self.balance_label = QLabel("")
        self.balance_label.setTextInteractionFlags(Qt.TextSelectableByMouse)
        self.balance_label.setStyleSheet("""QLabel { padding: 0 }""")
        sb.addWidget(self.balance_label)

        self.search_box = QLineEdit()
        self.search_box.textChanged.connect(self.do_search)
        self.search_box.hide()
        sb.addPermanentWidget(self.search_box)

        self.lock_icon = QIcon()
        self.password_button = StatusBarButton(self.lock_icon, _("Password"), self.change_password_dialog )
        sb.addPermanentWidget(self.password_button)

        sb.addPermanentWidget(StatusBarButton(QIcon(":icons/preferences.png"), _("Preferences"), self.settings_dialog ) )
        self.seed_button = StatusBarButton(QIcon(":icons/seed.png"), _("Seed"), self.show_seed_dialog )
        sb.addPermanentWidget(self.seed_button)
        self.status_button = StatusBarButton(QIcon(":icons/status_disconnected.png"), _("Network"), lambda: self.gui_object.show_network_dialog(self))
        sb.addPermanentWidget(self.status_button)
        run_hook('create_status_bar', sb)
        self.setStatusBar(sb)

    def update_lock_icon(self):
        icon = QIcon(":icons/lock.png") if self.wallet.has_password() else QIcon(":icons/unlock.png")
        self.password_button.setIcon(icon)

    def update_buttons_on_seed(self):
        self.seed_button.setVisible(self.wallet.has_seed())
        self.password_button.setVisible(self.wallet.may_have_password())
        self.send_button.setVisible(not self.wallet.is_watching_only())

    def change_password_dialog(self):
        from electrum_nmc.storage import STO_EV_XPUB_PW
        if self.wallet.get_available_storage_encryption_version() == STO_EV_XPUB_PW:
            from .password_dialog import ChangePasswordDialogForHW
            d = ChangePasswordDialogForHW(self, self.wallet)
            ok, encrypt_file = d.run()
            if not ok:
                return

            try:
                hw_dev_pw = self.wallet.keystore.get_password_for_storage_encryption()
            except UserCancelled:
                return
            except BaseException as e:
                traceback.print_exc(file=sys.stderr)
                self.show_error(str(e))
                return
            old_password = hw_dev_pw if self.wallet.has_password() else None
            new_password = hw_dev_pw if encrypt_file else None
        else:
            from .password_dialog import ChangePasswordDialogForSW
            d = ChangePasswordDialogForSW(self, self.wallet)
            ok, old_password, new_password, encrypt_file = d.run()

        if not ok:
            return
        try:
            self.wallet.update_password(old_password, new_password, encrypt_file)
        except InvalidPassword as e:
            self.show_error(str(e))
            return
        except BaseException:
            traceback.print_exc(file=sys.stdout)
            self.show_error(_('Failed to update password'))
            return
        msg = _('Password was updated successfully') if self.wallet.has_password() else _('Password is disabled, this wallet is not protected')
        self.show_message(msg, title=_("Success"))
        self.update_lock_icon()

    def toggle_search(self):
        tab = self.tabs.currentWidget()
        #if hasattr(tab, 'searchable_list'):
        #    tab.searchable_list.toggle_toolbar()
        #return
        self.search_box.setHidden(not self.search_box.isHidden())
        if not self.search_box.isHidden():
            self.search_box.setFocus(1)
        else:
            self.do_search('')

    def do_search(self, t):
        tab = self.tabs.currentWidget()
        if hasattr(tab, 'searchable_list'):
            tab.searchable_list.filter(t)

    def new_contact_dialog(self):
        d = WindowModalDialog(self, _("New Contact"))
        vbox = QVBoxLayout(d)
        vbox.addWidget(QLabel(_('New Contact') + ':'))
        grid = QGridLayout()
        line1 = QLineEdit()
        line1.setFixedWidth(280)
        line2 = QLineEdit()
        line2.setFixedWidth(280)
        grid.addWidget(QLabel(_("Address")), 1, 0)
        grid.addWidget(line1, 1, 1)
        grid.addWidget(QLabel(_("Name")), 2, 0)
        grid.addWidget(line2, 2, 1)
        vbox.addLayout(grid)
        vbox.addLayout(Buttons(CancelButton(d), OkButton(d)))
        if d.exec_():
            self.set_contact(line2.text(), line1.text())

    def show_master_public_keys(self):
        dialog = WindowModalDialog(self, _("Wallet Information"))
        dialog.setMinimumSize(500, 100)
        mpk_list = self.wallet.get_master_public_keys()
        vbox = QVBoxLayout()
        wallet_type = self.wallet.storage.get('wallet_type', '')
        grid = QGridLayout()
        basename = os.path.basename(self.wallet.storage.path)
        grid.addWidget(QLabel(_("Wallet name")+ ':'), 0, 0)
        grid.addWidget(QLabel(basename), 0, 1)
        grid.addWidget(QLabel(_("Wallet type")+ ':'), 1, 0)
        grid.addWidget(QLabel(wallet_type), 1, 1)
        grid.addWidget(QLabel(_("Script type")+ ':'), 2, 0)
        grid.addWidget(QLabel(self.wallet.txin_type), 2, 1)
        vbox.addLayout(grid)
        if self.wallet.is_deterministic():
            mpk_text = ShowQRTextEdit()
            mpk_text.setMaximumHeight(150)
            mpk_text.addCopyButton(self.app)
            def show_mpk(index):
                mpk_text.setText(mpk_list[index])
            # only show the combobox in case multiple accounts are available
            if len(mpk_list) > 1:
                def label(key):
                    if isinstance(self.wallet, Multisig_Wallet):
                        return _("cosigner") + ' ' + str(key+1)
                    return ''
                labels = [label(i) for i in range(len(mpk_list))]
                on_click = lambda clayout: show_mpk(clayout.selected_index())
                labels_clayout = ChoicesLayout(_("Master Public Keys"), labels, on_click)
                vbox.addLayout(labels_clayout.layout())
            else:
                vbox.addWidget(QLabel(_("Master Public Key")))
            show_mpk(0)
            vbox.addWidget(mpk_text)
        vbox.addStretch(1)
        vbox.addLayout(Buttons(CloseButton(dialog)))
        dialog.setLayout(vbox)
        dialog.exec_()

    def remove_wallet(self):
        if self.question('\n'.join([
                _('Delete wallet file?'),
                "%s"%self.wallet.storage.path,
                _('If your wallet contains funds, make sure you have saved its seed.')])):
            self._delete_wallet()

    @protected
    def _delete_wallet(self, password):
        wallet_path = self.wallet.storage.path
        basename = os.path.basename(wallet_path)
        self.gui_object.daemon.stop_wallet(wallet_path)
        self.close()
        os.unlink(wallet_path)
        self.show_error(_("Wallet removed: {}").format(basename))

    @protected
    def show_seed_dialog(self, password):
        if not self.wallet.has_seed():
            self.show_message(_('This wallet has no seed'))
            return
        keystore = self.wallet.get_keystore()
        try:
            seed = keystore.get_seed(password)
            passphrase = keystore.get_passphrase(password)
        except BaseException as e:
            self.show_error(str(e))
            return
        from .seed_dialog import SeedDialog
        d = SeedDialog(self, seed, passphrase)
        d.exec_()

    def show_qrcode(self, data, title = _("QR code"), parent=None):
        if not data:
            return
        d = QRDialog(data, parent or self, title)
        d.exec_()

    @protected
    def show_private_key(self, address, password):
        if not address:
            return
        try:
            pk, redeem_script = self.wallet.export_private_key(address, password)
        except Exception as e:
            traceback.print_exc(file=sys.stdout)
            self.show_message(str(e))
            return
        xtype = bitcoin.deserialize_privkey(pk)[0]
        d = WindowModalDialog(self, _("Private key"))
        d.setMinimumSize(600, 150)
        vbox = QVBoxLayout()
        vbox.addWidget(QLabel(_("Address") + ': ' + address))
        vbox.addWidget(QLabel(_("Script type") + ': ' + xtype))
        vbox.addWidget(QLabel(_("Private key") + ':'))
        keys_e = ShowQRTextEdit(text=pk)
        keys_e.addCopyButton(self.app)
        vbox.addWidget(keys_e)
        if redeem_script:
            vbox.addWidget(QLabel(_("Redeem Script") + ':'))
            rds_e = ShowQRTextEdit(text=redeem_script)
            rds_e.addCopyButton(self.app)
            vbox.addWidget(rds_e)
        vbox.addLayout(Buttons(CloseButton(d)))
        d.setLayout(vbox)
        d.exec_()

    msg_sign = _("Signing with an address actually means signing with the corresponding "
                "private key, and verifying with the corresponding public key. The "
                "address you have entered does not have a unique public key, so these "
                "operations cannot be performed.") + '\n\n' + \
               _('The operation is undefined. Not just in Electrum, but in general.')

    @protected
    def do_sign(self, address, message, signature, password):
        address  = address.text().strip()
        message = message.toPlainText().strip()
        if not bitcoin.is_address(address):
            self.show_message(_('Invalid Namecoin address.'))
            return
        if self.wallet.is_watching_only():
            self.show_message(_('This is a watching-only wallet.'))
            return
        if not self.wallet.is_mine(address):
            self.show_message(_('Address not in wallet.'))
            return
        txin_type = self.wallet.get_txin_type(address)
        if txin_type not in ['p2pkh', 'p2wpkh', 'p2wpkh-p2sh']:
            self.show_message(_('Cannot sign messages with this type of address:') + \
                              ' ' + txin_type + '\n\n' + self.msg_sign)
            return
        task = partial(self.wallet.sign_message, address, message, password)

        def show_signed_message(sig):
            try:
                signature.setText(base64.b64encode(sig).decode('ascii'))
            except RuntimeError:
                # (signature) wrapped C/C++ object has been deleted
                pass

        self.wallet.thread.add(task, on_success=show_signed_message)

    def do_verify(self, address, message, signature):
        address  = address.text().strip()
        message = message.toPlainText().strip().encode('utf-8')
        if not bitcoin.is_address(address):
            self.show_message(_('Invalid Namecoin address.'))
            return
        try:
            # This can throw on invalid base64
            sig = base64.b64decode(str(signature.toPlainText()))
            verified = ecc.verify_message_with_address(address, sig, message)
        except Exception as e:
            verified = False
        if verified:
            self.show_message(_("Signature verified"))
        else:
            self.show_error(_("Wrong signature"))

    def sign_verify_message(self, address=''):
        d = WindowModalDialog(self, _('Sign/verify Message'))
        d.setMinimumSize(610, 290)

        layout = QGridLayout(d)

        message_e = QTextEdit()
        layout.addWidget(QLabel(_('Message')), 1, 0)
        layout.addWidget(message_e, 1, 1)
        layout.setRowStretch(2,3)

        address_e = QLineEdit()
        address_e.setText(address)
        layout.addWidget(QLabel(_('Address')), 2, 0)
        layout.addWidget(address_e, 2, 1)

        signature_e = QTextEdit()
        layout.addWidget(QLabel(_('Signature')), 3, 0)
        layout.addWidget(signature_e, 3, 1)
        layout.setRowStretch(3,1)

        hbox = QHBoxLayout()

        b = QPushButton(_("Sign"))
        b.clicked.connect(lambda: self.do_sign(address_e, message_e, signature_e))
        hbox.addWidget(b)

        b = QPushButton(_("Verify"))
        b.clicked.connect(lambda: self.do_verify(address_e, message_e, signature_e))
        hbox.addWidget(b)

        b = QPushButton(_("Close"))
        b.clicked.connect(d.accept)
        hbox.addWidget(b)
        layout.addLayout(hbox, 4, 1)
        d.exec_()

    @protected
    def do_decrypt(self, message_e, pubkey_e, encrypted_e, password):
        if self.wallet.is_watching_only():
            self.show_message(_('This is a watching-only wallet.'))
            return
        cyphertext = encrypted_e.toPlainText()
        task = partial(self.wallet.decrypt_message, pubkey_e.text(), cyphertext, password)

        def setText(text):
            try:
                message_e.setText(text.decode('utf-8'))
            except RuntimeError:
                # (message_e) wrapped C/C++ object has been deleted
                pass

        self.wallet.thread.add(task, on_success=setText)

    def do_encrypt(self, message_e, pubkey_e, encrypted_e):
        message = message_e.toPlainText()
        message = message.encode('utf-8')
        try:
            public_key = ecc.ECPubkey(bfh(pubkey_e.text()))
        except BaseException as e:
            traceback.print_exc(file=sys.stdout)            
            self.show_warning(_('Invalid Public key')) 
            return
        encrypted = public_key.encrypt_message(message)
        encrypted_e.setText(encrypted.decode('ascii'))

    def encrypt_message(self, address=''):
        d = WindowModalDialog(self, _('Encrypt/decrypt Message'))
        d.setMinimumSize(610, 490)

        layout = QGridLayout(d)

        message_e = QTextEdit()
        layout.addWidget(QLabel(_('Message')), 1, 0)
        layout.addWidget(message_e, 1, 1)
        layout.setRowStretch(2,3)

        pubkey_e = QLineEdit()
        if address:
            pubkey = self.wallet.get_public_key(address)
            pubkey_e.setText(pubkey)
        layout.addWidget(QLabel(_('Public key')), 2, 0)
        layout.addWidget(pubkey_e, 2, 1)

        encrypted_e = QTextEdit()
        layout.addWidget(QLabel(_('Encrypted')), 3, 0)
        layout.addWidget(encrypted_e, 3, 1)
        layout.setRowStretch(3,1)

        hbox = QHBoxLayout()
        b = QPushButton(_("Encrypt"))
        b.clicked.connect(lambda: self.do_encrypt(message_e, pubkey_e, encrypted_e))
        hbox.addWidget(b)

        b = QPushButton(_("Decrypt"))
        b.clicked.connect(lambda: self.do_decrypt(message_e, pubkey_e, encrypted_e))
        hbox.addWidget(b)

        b = QPushButton(_("Close"))
        b.clicked.connect(d.accept)
        hbox.addWidget(b)

        layout.addLayout(hbox, 4, 1)
        d.exec_()

    def password_dialog(self, msg=None, parent=None):
        from .password_dialog import PasswordDialog
        parent = parent or self
        d = PasswordDialog(parent, msg)
        return d.run()

    def tx_from_text(self, txt):
        from electrum_nmc.transaction import tx_from_str
        try:
            tx = tx_from_str(txt)
            return Transaction(tx)
        except BaseException as e:
            self.show_critical(_("Electrum was unable to parse your transaction") + ":\n" + str(e))
            return

    def read_tx_from_qrcode(self):
        from electrum_nmc import qrscanner
        try:
            data = qrscanner.scan_barcode(self.config.get_video_device())
        except BaseException as e:
            self.show_error(str(e))
            return
        if not data:
            return
        # if the user scanned a bitcoin URI
        if str(data).startswith("namecoin:"):
            self.pay_to_URI(data)
            return
        # else if the user scanned an offline signed tx
        try:
            data = bh2u(bitcoin.base_decode(data, length=None, base=43))
        except BaseException as e:
            self.show_error((_('Could not decode QR code')+':\n{}').format(e))
            return
        tx = self.tx_from_text(data)
        if not tx:
            return
        self.show_transaction(tx)

    def read_tx_from_file(self):
        fileName = self.getOpenFileName(_("Select your transaction file"), "*.txn")
        if not fileName:
            return
        try:
            with open(fileName, "r") as f:
                file_content = f.read()
        except (ValueError, IOError, os.error) as reason:
            self.show_critical(_("Electrum was unable to open your transaction file") + "\n" + str(reason), title=_("Unable to read file or no transaction found"))
            return
        return self.tx_from_text(file_content)

    def do_process_from_text(self):
        text = text_dialog(self, _('Input raw transaction'), _("Transaction:"), _("Load transaction"))
        if not text:
            return
        tx = self.tx_from_text(text)
        if tx:
            self.show_transaction(tx)

    def do_process_from_file(self):
        tx = self.read_tx_from_file()
        if tx:
            self.show_transaction(tx)

    def do_process_from_txid(self):
        from electrum_nmc import transaction
        txid, ok = QInputDialog.getText(self, _('Lookup transaction'), _('Transaction ID') + ':')
        if ok and txid:
            txid = str(txid).strip()
            try:
                r = self.network.get_transaction(txid)
            except BaseException as e:
                self.show_message(str(e))
                return
            tx = transaction.Transaction(r)
            self.show_transaction(tx)

    @protected
    def export_privkeys_dialog(self, password):
        if self.wallet.is_watching_only():
            self.show_message(_("This is a watching-only wallet"))
            return

        if isinstance(self.wallet, Multisig_Wallet):
            self.show_message(_('WARNING: This is a multi-signature wallet.') + '\n' +
                              _('It cannot be "backed up" by simply exporting these private keys.'))

        d = WindowModalDialog(self, _('Private keys'))
        d.setMinimumSize(980, 300)
        vbox = QVBoxLayout(d)

        msg = "%s\n%s\n%s" % (_("WARNING: ALL your private keys are secret."),
                              _("Exposing a single private key can compromise your entire wallet!"),
                              _("In particular, DO NOT use 'redeem private key' services proposed by third parties."))
        vbox.addWidget(QLabel(msg))

        e = QTextEdit()
        e.setReadOnly(True)
        vbox.addWidget(e)

        defaultname = 'electrum-nmc-private-keys.csv'
        select_msg = _('Select file to export your private keys to')
        hbox, filename_e, csv_button = filename_field(self, self.config, defaultname, select_msg)
        vbox.addLayout(hbox)

        b = OkButton(d, _('Export'))
        b.setEnabled(False)
        vbox.addLayout(Buttons(CancelButton(d), b))

        private_keys = {}
        addresses = self.wallet.get_addresses()
        done = False
        cancelled = False
        def privkeys_thread():
            for addr in addresses:
                time.sleep(0.1)
                if done or cancelled:
                    break
                privkey = self.wallet.export_private_key(addr, password)[0]
                private_keys[addr] = privkey
                self.computing_privkeys_signal.emit()
            if not cancelled:
                self.computing_privkeys_signal.disconnect()
                self.show_privkeys_signal.emit()

        def show_privkeys():
            s = "\n".join( map( lambda x: x[0] + "\t"+ x[1], private_keys.items()))
            e.setText(s)
            b.setEnabled(True)
            self.show_privkeys_signal.disconnect()
            nonlocal done
            done = True

        def on_dialog_closed(*args):
            nonlocal done
            nonlocal cancelled
            if not done:
                cancelled = True
                self.computing_privkeys_signal.disconnect()
                self.show_privkeys_signal.disconnect()

        self.computing_privkeys_signal.connect(lambda: e.setText("Please wait... %d/%d"%(len(private_keys),len(addresses))))
        self.show_privkeys_signal.connect(show_privkeys)
        d.finished.connect(on_dialog_closed)
        threading.Thread(target=privkeys_thread).start()

        if not d.exec_():
            done = True
            return

        filename = filename_e.text()
        if not filename:
            return

        try:
            self.do_export_privkeys(filename, private_keys, csv_button.isChecked())
        except (IOError, os.error) as reason:
            txt = "\n".join([
                _("Electrum was unable to produce a private key-export."),
                str(reason)
            ])
            self.show_critical(txt, title=_("Unable to create csv"))

        except Exception as e:
            self.show_message(str(e))
            return

        self.show_message(_("Private keys exported."))

    def do_export_privkeys(self, fileName, pklist, is_csv):
        with open(fileName, "w+") as f:
            if is_csv:
                transaction = csv.writer(f)
                transaction.writerow(["address", "private_key"])
                for addr, pk in pklist.items():
                    transaction.writerow(["%34s"%addr,pk])
            else:
                import json
                f.write(json.dumps(pklist, indent = 4))

    def do_import_labels(self):
        def import_labels(path):
            def _validate(data):
                return data  # TODO

            def import_labels_assign(data):
                for key, value in data.items():
                    self.wallet.set_label(key, value)
            import_meta(path, _validate, import_labels_assign)

        def on_import():
            self.need_update.set()
        import_meta_gui(self, _('labels'), import_labels, on_import)

    def do_export_labels(self):
        def export_labels(filename):
            export_meta(self.wallet.labels, filename)
        export_meta_gui(self, _('labels'), export_labels)

    def sweep_key_dialog(self):
        d = WindowModalDialog(self, title=_('Sweep private keys'))
        d.setMinimumSize(600, 300)

        vbox = QVBoxLayout(d)

        hbox_top = QHBoxLayout()
        hbox_top.addWidget(QLabel(_("Enter private keys:")))
        hbox_top.addWidget(InfoButton(WIF_HELP_TEXT), alignment=Qt.AlignRight)
        vbox.addLayout(hbox_top)

        keys_e = ScanQRTextEdit(allow_multi=True)
        keys_e.setTabChangesFocus(True)
        vbox.addWidget(keys_e)

        addresses = self.wallet.get_unused_addresses()
        if not addresses:
            try:
                addresses = self.wallet.get_receiving_addresses()
            except AttributeError:
                addresses = self.wallet.get_addresses()
        h, address_e = address_field(addresses)
        vbox.addLayout(h)

        vbox.addStretch(1)
        button = OkButton(d, _('Sweep'))
        vbox.addLayout(Buttons(CancelButton(d), button))
        button.setEnabled(False)

        def get_address():
            addr = str(address_e.text()).strip()
            if bitcoin.is_address(addr):
                return addr

        def get_pk():
            text = str(keys_e.toPlainText())
            return keystore.get_private_keys(text)

        f = lambda: button.setEnabled(get_address() is not None and get_pk() is not None)
        on_address = lambda text: address_e.setStyleSheet((ColorScheme.DEFAULT if get_address() else ColorScheme.RED).as_stylesheet())
        keys_e.textChanged.connect(f)
        address_e.textChanged.connect(f)
        address_e.textChanged.connect(on_address)
        if not d.exec_():
            return
        from electrum_nmc.wallet import sweep_preparations
        try:
            self.do_clear()
            coins, keypairs = sweep_preparations(get_pk(), self.network)
            self.tx_external_keypairs = keypairs
            self.spend_coins(coins)
            self.payto_e.setText(get_address())
            self.spend_max()
            self.payto_e.setFrozen(True)
            self.amount_e.setFrozen(True)
        except BaseException as e:
            self.show_message(str(e))
            return
        self.warn_if_watching_only()

    def _do_import(self, title, header_layout, func):
        text = text_dialog(self, title, header_layout, _('Import'), allow_multi=True)
        if not text:
            return
        bad = []
        good = []
        for key in str(text).split():
            try:
                addr = func(key)
                good.append(addr)
            except BaseException as e:
                bad.append(key)
                continue
        if good:
            self.show_message(_("The following addresses were added") + ':\n' + '\n'.join(good))
        if bad:
            self.show_critical(_("The following inputs could not be imported") + ':\n'+ '\n'.join(bad))
        self.address_list.update()
        self.history_list.update()

    def import_addresses(self):
        if not self.wallet.can_import_address():
            return
        title, msg = _('Import addresses'), _("Enter addresses")+':'
        self._do_import(title, msg, self.wallet.import_address)

    @protected
    def do_import_privkey(self, password):
        if not self.wallet.can_import_privkey():
            return
        title = _('Import private keys')
        header_layout = QHBoxLayout()
        header_layout.addWidget(QLabel(_("Enter private keys")+':'))
        header_layout.addWidget(InfoButton(WIF_HELP_TEXT), alignment=Qt.AlignRight)
        self._do_import(title, header_layout, lambda x: self.wallet.import_private_key(x, password))

    def update_fiat(self):
        b = self.fx and self.fx.is_enabled()
        self.fiat_send_e.setVisible(b)
        self.fiat_receive_e.setVisible(b)
        self.history_list.refresh_headers()
        self.history_list.update()
        self.address_list.refresh_headers()
        self.address_list.update()
        self.update_status()

    def settings_dialog(self):
        self.need_restart = False
        d = WindowModalDialog(self, _('Preferences'))
        vbox = QVBoxLayout()
        tabs = QTabWidget()
        gui_widgets = []
        fee_widgets = []
        tx_widgets = []
        id_widgets = []

        # language
        lang_help = _('Select which language is used in the GUI (after restart).')
        lang_label = HelpLabel(_('Language') + ':', lang_help)
        lang_combo = QComboBox()
        from electrum_nmc.i18n import languages
        lang_combo.addItems(list(languages.values()))
        lang_keys = list(languages.keys())
        lang_cur_setting = self.config.get("language", '')
        try:
            index = lang_keys.index(lang_cur_setting)
        except ValueError:  # not in list
            index = 0
        lang_combo.setCurrentIndex(index)
        if not self.config.is_modifiable('language'):
            for w in [lang_combo, lang_label]: w.setEnabled(False)
        def on_lang(x):
            lang_request = list(languages.keys())[lang_combo.currentIndex()]
            if lang_request != self.config.get('language'):
                self.config.set_key("language", lang_request, True)
                self.need_restart = True
        lang_combo.currentIndexChanged.connect(on_lang)
        gui_widgets.append((lang_label, lang_combo))

        nz_help = _('Number of zeros displayed after the decimal point. For example, if this is set to 2, "1." will be displayed as "1.00"')
        nz_label = HelpLabel(_('Zeros after decimal point') + ':', nz_help)
        nz = QSpinBox()
        nz.setMinimum(0)
        nz.setMaximum(self.decimal_point)
        nz.setValue(self.num_zeros)
        if not self.config.is_modifiable('num_zeros'):
            for w in [nz, nz_label]: w.setEnabled(False)
        def on_nz():
            value = nz.value()
            if self.num_zeros != value:
                self.num_zeros = value
                self.config.set_key('num_zeros', value, True)
                self.history_list.update()
                self.address_list.update()
        nz.valueChanged.connect(on_nz)
        gui_widgets.append((nz_label, nz))

        msg = '\n'.join([
            _('Time based: fee rate is based on average confirmation time estimates'),
            _('Mempool based: fee rate is targeting a depth in the memory pool')
            ]
        )
        fee_type_label = HelpLabel(_('Fee estimation') + ':', msg)
        fee_type_combo = QComboBox()
        fee_type_combo.addItems([_('Static'), _('ETA'), _('Mempool')])
        fee_type_combo.setCurrentIndex((2 if self.config.use_mempool_fees() else 1) if self.config.is_dynfee() else 0)
        def on_fee_type(x):
            self.config.set_key('mempool_fees', x==2)
            self.config.set_key('dynamic_fees', x>0)
            self.fee_slider.update()
        fee_type_combo.currentIndexChanged.connect(on_fee_type)
        fee_widgets.append((fee_type_label, fee_type_combo))

        feebox_cb = QCheckBox(_('Edit fees manually'))
        feebox_cb.setChecked(self.config.get('show_fee', False))
        feebox_cb.setToolTip(_("Show fee edit box in send tab."))
        def on_feebox(x):
            self.config.set_key('show_fee', x == Qt.Checked)
            self.fee_adv_controls.setVisible(bool(x))
        feebox_cb.stateChanged.connect(on_feebox)
        fee_widgets.append((feebox_cb, None))

        use_rbf_cb = QCheckBox(_('Use Replace-By-Fee'))
        use_rbf_cb.setChecked(self.config.get('use_rbf', True))
        use_rbf_cb.setToolTip(
            _('If you check this box, your transactions will be marked as non-final,') + '\n' + \
            _('and you will have the possibility, while they are unconfirmed, to replace them with transactions that pay higher fees.') + '\n' + \
            _('Note that some merchants do not accept non-final transactions until they are confirmed.'))
        def on_use_rbf(x):
            self.config.set_key('use_rbf', x == Qt.Checked)
        use_rbf_cb.stateChanged.connect(on_use_rbf)
        fee_widgets.append((use_rbf_cb, None))

        msg = _('OpenAlias record, used to receive coins and to sign payment requests.') + '\n\n'\
              + _('The following alias providers are available:') + '\n'\
              + '\n'.join(['https://cryptoname.co/', 'http://xmr.link']) + '\n\n'\
              + 'For more information, see https://openalias.org'
        alias_label = HelpLabel(_('OpenAlias') + ':', msg)
        alias = self.config.get('alias','')
        alias_e = QLineEdit(alias)
        def set_alias_color():
            if not self.config.get('alias'):
                alias_e.setStyleSheet("")
                return
            if self.alias_info:
                alias_addr, alias_name, validated = self.alias_info
                alias_e.setStyleSheet((ColorScheme.GREEN if validated else ColorScheme.RED).as_stylesheet(True))
            else:
                alias_e.setStyleSheet(ColorScheme.RED.as_stylesheet(True))
        def on_alias_edit():
            alias_e.setStyleSheet("")
            alias = str(alias_e.text())
            self.config.set_key('alias', alias, True)
            if alias:
                self.fetch_alias()
        set_alias_color()
        self.alias_received_signal.connect(set_alias_color)
        alias_e.editingFinished.connect(on_alias_edit)
        id_widgets.append((alias_label, alias_e))

        # SSL certificate
        msg = ' '.join([
            _('SSL certificate used to sign payment requests.'),
            _('Use setconfig to set ssl_chain and ssl_privkey.'),
        ])
        if self.config.get('ssl_privkey') or self.config.get('ssl_chain'):
            try:
                SSL_identity = paymentrequest.check_ssl_config(self.config)
                SSL_error = None
            except BaseException as e:
                SSL_identity = "error"
                SSL_error = str(e)
        else:
            SSL_identity = ""
            SSL_error = None
        SSL_id_label = HelpLabel(_('SSL certificate') + ':', msg)
        SSL_id_e = QLineEdit(SSL_identity)
        SSL_id_e.setStyleSheet((ColorScheme.RED if SSL_error else ColorScheme.GREEN).as_stylesheet(True) if SSL_identity else '')
        if SSL_error:
            SSL_id_e.setToolTip(SSL_error)
        SSL_id_e.setReadOnly(True)
        id_widgets.append((SSL_id_label, SSL_id_e))

        units = base_units_list
        msg = (_('Base unit of your wallet.')
               + '\n1 NMC = 1000 mNMC. 1 mNMC = 1000 uNMC. 1 uNMC = 100 swartz.\n'
               + _('This setting affects the Send tab, and all balance related fields.'))
        unit_label = HelpLabel(_('Base unit') + ':', msg)
        unit_combo = QComboBox()
        unit_combo.addItems(units)
        unit_combo.setCurrentIndex(units.index(self.base_unit()))
        def on_unit(x, nz):
            unit_result = units[unit_combo.currentIndex()]
            if self.base_unit() == unit_result:
                return
            edits = self.amount_e, self.fee_e, self.receive_amount_e
            amounts = [edit.get_amount() for edit in edits]
            self.decimal_point = base_unit_name_to_decimal_point(unit_result)
            self.config.set_key('decimal_point', self.decimal_point, True)
            nz.setMaximum(self.decimal_point)
            self.history_list.update()
            self.request_list.update()
            self.address_list.update()
            for edit, amount in zip(edits, amounts):
                edit.setAmount(amount)
            self.update_status()
        unit_combo.currentIndexChanged.connect(lambda x: on_unit(x, nz))
        gui_widgets.append((unit_label, unit_combo))

        block_explorers = sorted(util.block_explorer_info().keys())
        msg = _('Choose which online block explorer to use for functions that open a web browser')
        block_ex_label = HelpLabel(_('Online Block Explorer') + ':', msg)
        block_ex_combo = QComboBox()
        block_ex_combo.addItems(block_explorers)
        block_ex_combo.setCurrentIndex(block_ex_combo.findText(util.block_explorer(self.config)))
        def on_be(x):
            be_result = block_explorers[block_ex_combo.currentIndex()]
            self.config.set_key('block_explorer', be_result, True)
        block_ex_combo.currentIndexChanged.connect(on_be)
        gui_widgets.append((block_ex_label, block_ex_combo))

        from electrum_nmc import qrscanner
        system_cameras = qrscanner._find_system_cameras()
        qr_combo = QComboBox()
        qr_combo.addItem("Default","default")
        for camera, device in system_cameras.items():
            qr_combo.addItem(camera, device)
        #combo.addItem("Manually specify a device", config.get("video_device"))
        index = qr_combo.findData(self.config.get("video_device"))
        qr_combo.setCurrentIndex(index)
        msg = _("Install the zbar package to enable this.")
        qr_label = HelpLabel(_('Video Device') + ':', msg)
        qr_combo.setEnabled(qrscanner.libzbar is not None)
        on_video_device = lambda x: self.config.set_key("video_device", qr_combo.itemData(x), True)
        qr_combo.currentIndexChanged.connect(on_video_device)
        gui_widgets.append((qr_label, qr_combo))

        usechange_cb = QCheckBox(_('Use change addresses'))
        usechange_cb.setChecked(self.wallet.use_change)
        if not self.config.is_modifiable('use_change'): usechange_cb.setEnabled(False)
        def on_usechange(x):
            usechange_result = x == Qt.Checked
            if self.wallet.use_change != usechange_result:
                self.wallet.use_change = usechange_result
                self.wallet.storage.put('use_change', self.wallet.use_change)
                multiple_cb.setEnabled(self.wallet.use_change)
        usechange_cb.stateChanged.connect(on_usechange)
        usechange_cb.setToolTip(_('Using change addresses makes it more difficult for other people to track your transactions.'))
        tx_widgets.append((usechange_cb, None))

        def on_multiple(x):
            multiple = x == Qt.Checked
            if self.wallet.multiple_change != multiple:
                self.wallet.multiple_change = multiple
                self.wallet.storage.put('multiple_change', multiple)
        multiple_change = self.wallet.multiple_change
        multiple_cb = QCheckBox(_('Use multiple change addresses'))
        multiple_cb.setEnabled(self.wallet.use_change)
        multiple_cb.setToolTip('\n'.join([
            _('In some cases, use up to 3 change addresses in order to break '
              'up large coin amounts and obfuscate the recipient address.'),
            _('This may result in higher transactions fees.')
        ]))
        multiple_cb.setChecked(multiple_change)
        multiple_cb.stateChanged.connect(on_multiple)
        tx_widgets.append((multiple_cb, None))

        def fmt_docs(key, klass):
            lines = [ln.lstrip(" ") for ln in klass.__doc__.split("\n")]
            return '\n'.join([key, "", " ".join(lines)])

        choosers = sorted(coinchooser.COIN_CHOOSERS.keys())
        if len(choosers) > 1:
            chooser_name = coinchooser.get_name(self.config)
            msg = _('Choose coin (UTXO) selection method.  The following are available:\n\n')
            msg += '\n\n'.join(fmt_docs(*item) for item in coinchooser.COIN_CHOOSERS.items())
            chooser_label = HelpLabel(_('Coin selection') + ':', msg)
            chooser_combo = QComboBox()
            chooser_combo.addItems(choosers)
            i = choosers.index(chooser_name) if chooser_name in choosers else 0
            chooser_combo.setCurrentIndex(i)
            def on_chooser(x):
                chooser_name = choosers[chooser_combo.currentIndex()]
                self.config.set_key('coin_chooser', chooser_name)
            chooser_combo.currentIndexChanged.connect(on_chooser)
            tx_widgets.append((chooser_label, chooser_combo))

        def on_unconf(x):
            self.config.set_key('confirmed_only', bool(x))
        conf_only = self.config.get('confirmed_only', False)
        unconf_cb = QCheckBox(_('Spend only confirmed coins'))
        unconf_cb.setToolTip(_('Spend only confirmed inputs.'))
        unconf_cb.setChecked(conf_only)
        unconf_cb.stateChanged.connect(on_unconf)
        tx_widgets.append((unconf_cb, None))

        def on_outrounding(x):
            self.config.set_key('coin_chooser_output_rounding', bool(x))
        enable_outrounding = self.config.get('coin_chooser_output_rounding', False)
        outrounding_cb = QCheckBox(_('Enable output value rounding'))
        outrounding_cb.setToolTip(
            _('Set the value of the change output so that it has similar precision to the other outputs.') + '\n' +
            _('This might improve your privacy somewhat.') + '\n' +
            _('If enabled, at most 100 satoshis might be lost due to this, per transaction.'))
        outrounding_cb.setChecked(enable_outrounding)
        outrounding_cb.stateChanged.connect(on_outrounding)
        tx_widgets.append((outrounding_cb, None))

        # Fiat Currency
        hist_checkbox = QCheckBox()
        hist_capgains_checkbox = QCheckBox()
        fiat_address_checkbox = QCheckBox()
        ccy_combo = QComboBox()
        ex_combo = QComboBox()

        def update_currencies():
            if not self.fx: return
            currencies = sorted(self.fx.get_currencies(self.fx.get_history_config()))
            ccy_combo.clear()
            ccy_combo.addItems([_('None')] + currencies)
            if self.fx.is_enabled():
                ccy_combo.setCurrentIndex(ccy_combo.findText(self.fx.get_currency()))

        def update_history_cb():
            if not self.fx: return
            hist_checkbox.setChecked(self.fx.get_history_config())
            hist_checkbox.setEnabled(self.fx.is_enabled())

        def update_fiat_address_cb():
            if not self.fx: return
            fiat_address_checkbox.setChecked(self.fx.get_fiat_address_config())

        def update_history_capgains_cb():
            if not self.fx: return
            hist_capgains_checkbox.setChecked(self.fx.get_history_capital_gains_config())
            hist_capgains_checkbox.setEnabled(hist_checkbox.isChecked())

        def update_exchanges():
            if not self.fx: return
            b = self.fx.is_enabled()
            ex_combo.setEnabled(b)
            if b:
                h = self.fx.get_history_config()
                c = self.fx.get_currency()
                exchanges = self.fx.get_exchanges_by_ccy(c, h)
            else:
                exchanges = self.fx.get_exchanges_by_ccy('USD', False)
            ex_combo.clear()
            ex_combo.addItems(sorted(exchanges))
            ex_combo.setCurrentIndex(ex_combo.findText(self.fx.config_exchange()))

        def on_currency(hh):
            if not self.fx: return
            b = bool(ccy_combo.currentIndex())
            ccy = str(ccy_combo.currentText()) if b else None
            self.fx.set_enabled(b)
            if b and ccy != self.fx.ccy:
                self.fx.set_currency(ccy)
            update_history_cb()
            update_exchanges()
            self.update_fiat()

        def on_exchange(idx):
            exchange = str(ex_combo.currentText())
            if self.fx and self.fx.is_enabled() and exchange and exchange != self.fx.exchange.name():
                self.fx.set_exchange(exchange)

        def on_history(checked):
            if not self.fx: return
            self.fx.set_history_config(checked)
            update_exchanges()
            self.history_list.refresh_headers()
            if self.fx.is_enabled() and checked:
                # reset timeout to get historical rates
                self.fx.timeout = 0
            update_history_capgains_cb()

        def on_history_capgains(checked):
            if not self.fx: return
            self.fx.set_history_capital_gains_config(checked)
            self.history_list.refresh_headers()

        def on_fiat_address(checked):
            if not self.fx: return
            self.fx.set_fiat_address_config(checked)
            self.address_list.refresh_headers()
            self.address_list.update()

        update_currencies()
        update_history_cb()
        update_history_capgains_cb()
        update_fiat_address_cb()
        update_exchanges()
        ccy_combo.currentIndexChanged.connect(on_currency)
        hist_checkbox.stateChanged.connect(on_history)
        hist_capgains_checkbox.stateChanged.connect(on_history_capgains)
        fiat_address_checkbox.stateChanged.connect(on_fiat_address)
        ex_combo.currentIndexChanged.connect(on_exchange)

        fiat_widgets = []
        fiat_widgets.append((QLabel(_('Fiat currency')), ccy_combo))
        fiat_widgets.append((QLabel(_('Show history rates')), hist_checkbox))
        fiat_widgets.append((QLabel(_('Show capital gains in history')), hist_capgains_checkbox))
        fiat_widgets.append((QLabel(_('Show Fiat balance for addresses')), fiat_address_checkbox))
        fiat_widgets.append((QLabel(_('Source')), ex_combo))

        tabs_info = [
            (fee_widgets, _('Fees')),
            (tx_widgets, _('Transactions')),
            (gui_widgets, _('Appearance')),
            (fiat_widgets, _('Fiat')),
            (id_widgets, _('Identity')),
        ]
        for widgets, name in tabs_info:
            tab = QWidget()
            grid = QGridLayout(tab)
            grid.setColumnStretch(0,1)
            for a,b in widgets:
                i = grid.rowCount()
                if b:
                    if a:
                        grid.addWidget(a, i, 0)
                    grid.addWidget(b, i, 1)
                else:
                    grid.addWidget(a, i, 0, 1, 2)
            tabs.addTab(tab, name)

        vbox.addWidget(tabs)
        vbox.addStretch(1)
        vbox.addLayout(Buttons(CloseButton(d)))
        d.setLayout(vbox)

        # run the dialog
        d.exec_()

        if self.fx:
            self.fx.timeout = 0

        self.alias_received_signal.disconnect(set_alias_color)

        run_hook('close_settings_dialog')
        if self.need_restart:
            self.show_warning(_('Please restart Electrum to activate the new GUI settings'), title=_('Success'))


    def closeEvent(self, event):
        # It seems in some rare cases this closeEvent() is called twice
        if not self.cleaned_up:
            self.cleaned_up = True
            self.clean_up()
        event.accept()

    def clean_up(self):
        self.wallet.thread.stop()
        if self.network:
            self.network.unregister_callback(self.on_network)
        self.config.set_key("is_maximized", self.isMaximized())
        if not self.isMaximized():
            g = self.geometry()
            self.wallet.storage.put("winpos-qt", [g.left(),g.top(),
                                                  g.width(),g.height()])
        self.config.set_key("console-history", self.console.history[-50:],
                            True)
        if self.qr_window:
            self.qr_window.close()
        self.close_wallet()
        self.gui_object.close_window(self)

    def plugins_dialog(self):
        self.pluginsdialog = d = WindowModalDialog(self, _('Electrum Plugins'))

        plugins = self.gui_object.plugins

        vbox = QVBoxLayout(d)

        # plugins
        scroll = QScrollArea()
        scroll.setEnabled(True)
        scroll.setWidgetResizable(True)
        scroll.setMinimumSize(400,250)
        vbox.addWidget(scroll)

        w = QWidget()
        scroll.setWidget(w)
        w.setMinimumHeight(plugins.count() * 35)

        grid = QGridLayout()
        grid.setColumnStretch(0,1)
        w.setLayout(grid)

        settings_widgets = {}

        def enable_settings_widget(p, name, i):
            widget = settings_widgets.get(name)
            if not widget and p and p.requires_settings():
                widget = settings_widgets[name] = p.settings_widget(d)
                grid.addWidget(widget, i, 1)
            if widget:
                widget.setEnabled(bool(p and p.is_enabled()))

        def do_toggle(cb, name, i):
            p = plugins.toggle(name)
            cb.setChecked(bool(p))
            enable_settings_widget(p, name, i)
            run_hook('init_qt', self.gui_object)

        for i, descr in enumerate(plugins.descriptions.values()):
            name = descr['__name__']
            p = plugins.get(name)
            if descr.get('registers_keystore'):
                continue
            try:
                cb = QCheckBox(descr['fullname'])
                plugin_is_loaded = p is not None
                cb_enabled = (not plugin_is_loaded and plugins.is_available(name, self.wallet)
                              or plugin_is_loaded and p.can_user_disable())
                cb.setEnabled(cb_enabled)
                cb.setChecked(plugin_is_loaded and p.is_enabled())
                grid.addWidget(cb, i, 0)
                enable_settings_widget(p, name, i)
                cb.clicked.connect(partial(do_toggle, cb, name, i))
                msg = descr['description']
                if descr.get('requires'):
                    msg += '\n\n' + _('Requires') + ':\n' + '\n'.join(map(lambda x: x[1], descr.get('requires')))
                grid.addWidget(HelpButton(msg), i, 2)
            except Exception:
                self.print_msg("error: cannot display plugin", name)
                traceback.print_exc(file=sys.stdout)
        grid.setRowStretch(len(plugins.descriptions.values()), 1)
        vbox.addLayout(Buttons(CloseButton(d)))
        d.exec_()

    def cpfp(self, parent_tx, new_tx):
        total_size = parent_tx.estimated_size() + new_tx.estimated_size()
        d = WindowModalDialog(self, _('Child Pays for Parent'))
        vbox = QVBoxLayout(d)
        msg = (
            "A CPFP is a transaction that sends an unconfirmed output back to "
            "yourself, with a high fee. The goal is to have miners confirm "
            "the parent transaction in order to get the fee attached to the "
            "child transaction.")
        vbox.addWidget(WWLabel(_(msg)))
        msg2 = ("The proposed fee is computed using your "
            "fee/kB settings, applied to the total size of both child and "
            "parent transactions. After you broadcast a CPFP transaction, "
            "it is normal to see a new unconfirmed transaction in your history.")
        vbox.addWidget(WWLabel(_(msg2)))
        grid = QGridLayout()
        grid.addWidget(QLabel(_('Total size') + ':'), 0, 0)
        grid.addWidget(QLabel('%d bytes'% total_size), 0, 1)
        max_fee = new_tx.output_value()
        grid.addWidget(QLabel(_('Input amount') + ':'), 1, 0)
        grid.addWidget(QLabel(self.format_amount(max_fee) + ' ' + self.base_unit()), 1, 1)
        output_amount = QLabel('')
        grid.addWidget(QLabel(_('Output amount') + ':'), 2, 0)
        grid.addWidget(output_amount, 2, 1)
        fee_e = BTCAmountEdit(self.get_decimal_point)
        # FIXME with dyn fees, without estimates, there are all kinds of crashes here
        def f(x):
            a = max_fee - fee_e.get_amount()
            output_amount.setText((self.format_amount(a) + ' ' + self.base_unit()) if a else '')
        fee_e.textChanged.connect(f)
        fee = self.config.fee_per_kb() * total_size / 1000
        fee_e.setAmount(fee)
        grid.addWidget(QLabel(_('Fee' + ':')), 3, 0)
        grid.addWidget(fee_e, 3, 1)
        def on_rate(dyn, pos, fee_rate):
            fee = fee_rate * total_size / 1000
            fee = min(max_fee, fee)
            fee_e.setAmount(fee)
        fee_slider = FeeSlider(self, self.config, on_rate)
        fee_slider.update()
        grid.addWidget(fee_slider, 4, 1)
        vbox.addLayout(grid)
        vbox.addLayout(Buttons(CancelButton(d), OkButton(d)))
        if not d.exec_():
            return
        fee = fee_e.get_amount()
        if fee > max_fee:
            self.show_error(_('Max fee exceeded'))
            return
        new_tx = self.wallet.cpfp(parent_tx, fee)
        new_tx.set_rbf(True)
        self.show_transaction(new_tx)

    def bump_fee_dialog(self, tx):
        is_relevant, is_mine, v, fee = self.wallet.get_wallet_delta(tx)
        if fee is None:
            self.show_error(_("Can't bump fee: unknown fee for original transaction."))
            return
        tx_label = self.wallet.get_label(tx.txid())
        tx_size = tx.estimated_size()
        d = WindowModalDialog(self, _('Bump Fee'))
        vbox = QVBoxLayout(d)
        vbox.addWidget(QLabel(_('Current fee') + ': %s'% self.format_amount(fee) + ' ' + self.base_unit()))
        vbox.addWidget(QLabel(_('New fee' + ':')))

        fee_e = BTCAmountEdit(self.get_decimal_point)
        fee_e.setAmount(fee * 1.5)
        vbox.addWidget(fee_e)

        def on_rate(dyn, pos, fee_rate):
            fee = fee_rate * tx_size / 1000
            fee_e.setAmount(fee)
        fee_slider = FeeSlider(self, self.config, on_rate)
        vbox.addWidget(fee_slider)
        cb = QCheckBox(_('Final'))
        vbox.addWidget(cb)
        vbox.addLayout(Buttons(CancelButton(d), OkButton(d)))
        if not d.exec_():
            return
        is_final = cb.isChecked()
        new_fee = fee_e.get_amount()
        delta = new_fee - fee
        if delta < 0:
            self.show_error("fee too low")
            return
        try:
            new_tx = self.wallet.bump_fee(tx, delta)
        except CannotBumpFee as e:
            self.show_error(str(e))
            return
        if is_final:
            new_tx.set_rbf(False)
        self.show_transaction(new_tx, tx_label)

    def save_transaction_into_wallet(self, tx):
        win = self.top_level_window()
        try:
            if not self.wallet.add_transaction(tx.txid(), tx):
                win.show_error(_("Transaction could not be saved.") + "\n" +
                               _("It conflicts with current history."))
                return False
        except AddTransactionException as e:
            win.show_error(e)
            return False
        else:
            self.wallet.save_transactions(write=True)
            # need to update at least: history_list, utxo_list, address_list
            self.need_update.set()
            msg = (_("Transaction added to wallet history.") + '\n\n' +
                   _("Note: this is an offline transaction, if you want the network "
                     "to see it, you need to broadcast it."))
            win.msg_box(QPixmap(":icons/offline_tx.png"), None, _('Success'), msg)
            return True<|MERGE_RESOLUTION|>--- conflicted
+++ resolved
@@ -39,37 +39,21 @@
 from .exception_window import Exception_Hook
 from PyQt5.QtWidgets import *
 
-<<<<<<< HEAD
-from electrum_nmc import keystore, simple_config
+from electrum_nmc import keystore, simple_config, ecc
 from electrum_nmc.bitcoin import COIN, is_address, TYPE_ADDRESS
 from electrum_nmc import constants
 from electrum_nmc.plugins import run_hook
 from electrum_nmc.i18n import _
 from electrum_nmc.util import (format_time, format_satoshis, format_fee_satoshis,
-=======
-from electrum import keystore, simple_config, ecc
-from electrum.bitcoin import COIN, is_address, TYPE_ADDRESS
-from electrum import constants
-from electrum.plugins import run_hook
-from electrum.i18n import _
-from electrum.util import (format_time, format_satoshis, format_fee_satoshis,
->>>>>>> d03dc0e5
                            format_satoshis_plain, NotEnoughFunds, PrintError,
                            UserCancelled, NoDynamicFeeEstimates, profiler,
                            export_meta, import_meta, bh2u, bfh, InvalidPassword,
                            base_units, base_units_list, base_unit_name_to_decimal_point,
                            decimal_point_to_base_unit_name, quantize_feerate)
-<<<<<<< HEAD
 from electrum_nmc import Transaction
 from electrum_nmc import util, bitcoin, commands, coinchooser
 from electrum_nmc import paymentrequest
-from electrum_nmc.wallet import Multisig_Wallet, AddTransactionException
-=======
-from electrum import Transaction
-from electrum import util, bitcoin, commands, coinchooser
-from electrum import paymentrequest
-from electrum.wallet import Multisig_Wallet, AddTransactionException, CannotBumpFee
->>>>>>> d03dc0e5
+from electrum_nmc.wallet import Multisig_Wallet, AddTransactionException, CannotBumpFee
 
 from .amountedit import AmountEdit, BTCAmountEdit, MyLineEdit, FeerateEdit
 from .qrcodewidget import QRCodeWidget, QRDialog
