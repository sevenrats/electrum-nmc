#!/usr/bin/env python
#
# Electrum - lightweight Bitcoin client
#
# Permission is hereby granted, free of charge, to any person
# obtaining a copy of this software and associated documentation files
# (the "Software"), to deal in the Software without restriction,
# including without limitation the rights to use, copy, modify, merge,
# publish, distribute, sublicense, and/or sell copies of the Software,
# and to permit persons to whom the Software is furnished to do so,
# subject to the following conditions:
#
# The above copyright notice and this permission notice shall be
# included in all copies or substantial portions of the Software.
#
# THE SOFTWARE IS PROVIDED "AS IS", WITHOUT WARRANTY OF ANY KIND,
# EXPRESS OR IMPLIED, INCLUDING BUT NOT LIMITED TO THE WARRANTIES OF
# MERCHANTABILITY, FITNESS FOR A PARTICULAR PURPOSE AND
# NONINFRINGEMENT. IN NO EVENT SHALL THE AUTHORS OR COPYRIGHT HOLDERS
# BE LIABLE FOR ANY CLAIM, DAMAGES OR OTHER LIABILITY, WHETHER IN AN
# ACTION OF CONTRACT, TORT OR OTHERWISE, ARISING FROM, OUT OF OR IN
# CONNECTION WITH THE SOFTWARE OR THE USE OR OTHER DEALINGS IN THE
# SOFTWARE.
import platform
import sys
import traceback

from PyQt5.QtCore import QObject
import PyQt5.QtCore as QtCore
from PyQt5.QtGui import QIcon
from PyQt5.QtWidgets import *

<<<<<<< HEAD
from electrum_nmc.i18n import _
from electrum_nmc import ELECTRUM_VERSION, bitcoin, constants

=======
from electrum.i18n import _
from electrum.base_crash_reporter import BaseCrashReporter
>>>>>>> d03dc0e5
from .util import MessageBoxMixin


class Exception_Window(BaseCrashReporter, QWidget, MessageBoxMixin):
    _active_window = None

    def __init__(self, main_window, exctype, value, tb):
        BaseCrashReporter.__init__(self, exctype, value, tb)
        self.main_window = main_window
        QWidget.__init__(self)
        self.setWindowTitle('Electrum - ' + _('An Error Occurred'))
        self.setMinimumSize(600, 300)

        main_box = QVBoxLayout()

        heading = QLabel('<h2>' + BaseCrashReporter.CRASH_TITLE + '</h2>')
        main_box.addWidget(heading)
        main_box.addWidget(QLabel(BaseCrashReporter.CRASH_MESSAGE))

        main_box.addWidget(QLabel(BaseCrashReporter.REQUEST_HELP_MESSAGE))

        collapse_info = QPushButton(_("Show report contents"))
        collapse_info.clicked.connect(
            lambda: self.msg_box(QMessageBox.NoIcon,
                                 self, _("Report contents"), self.get_report_string()))

        main_box.addWidget(collapse_info)

        main_box.addWidget(QLabel(BaseCrashReporter.DESCRIBE_ERROR_MESSAGE))

        self.description_textfield = QTextEdit()
        self.description_textfield.setFixedHeight(50)
        main_box.addWidget(self.description_textfield)

        main_box.addWidget(QLabel(BaseCrashReporter.ASK_CONFIRM_SEND))

        buttons = QHBoxLayout()

        report_button = QPushButton(_('Send Bug Report'))
        report_button.clicked.connect(self.send_report)
        report_button.setIcon(QIcon(":icons/tab_send.png"))
        buttons.addWidget(report_button)

        never_button = QPushButton(_('Never'))
        never_button.clicked.connect(self.show_never)
        buttons.addWidget(never_button)

        close_button = QPushButton(_('Not Now'))
        close_button.clicked.connect(self.close)
        buttons.addWidget(close_button)

        main_box.addLayout(buttons)

        self.setLayout(main_box)
        self.show()

    def send_report(self):
        try:
            response = BaseCrashReporter.send_report(self)
        except BaseException as e:
            traceback.print_exc(file=sys.stderr)
            self.main_window.show_critical(_('There was a problem with the automatic reporting:') + '\n' +
                                           str(e) + '\n' +
                                           _("Please report this issue manually."))
            return
        QMessageBox.about(self, _("Crash report"), response.text)
        self.close()

    def on_close(self):
        Exception_Window._active_window = None
        sys.__excepthook__(*self.exc_args)
        self.close()

    def show_never(self):
        self.main_window.config.set_key(BaseCrashReporter.config_key, False)
        self.close()

    def closeEvent(self, event):
        self.on_close()
        event.accept()

    def get_user_description(self):
        return self.description_textfield.toPlainText()

    def get_wallet_type(self):
        return self.main_window.wallet.wallet_type

    def get_os_version(self):
        return platform.platform()


def _show_window(*args):
    if not Exception_Window._active_window:
        Exception_Window._active_window = Exception_Window(*args)


class Exception_Hook(QObject):
    _report_exception = QtCore.pyqtSignal(object, object, object, object)

    def __init__(self, main_window, *args, **kwargs):
        super(Exception_Hook, self).__init__(*args, **kwargs)
        if not main_window.config.get(BaseCrashReporter.config_key, default=True):
            return
        self.main_window = main_window
        sys.excepthook = self.handler
        self._report_exception.connect(_show_window)

    def handler(self, *args):
        self._report_exception.emit(self.main_window, *args)<|MERGE_RESOLUTION|>--- conflicted
+++ resolved
@@ -30,14 +30,8 @@
 from PyQt5.QtGui import QIcon
 from PyQt5.QtWidgets import *
 
-<<<<<<< HEAD
 from electrum_nmc.i18n import _
-from electrum_nmc import ELECTRUM_VERSION, bitcoin, constants
-
-=======
-from electrum.i18n import _
-from electrum.base_crash_reporter import BaseCrashReporter
->>>>>>> d03dc0e5
+from electrum_nmc.base_crash_reporter import BaseCrashReporter
 from .util import MessageBoxMixin
 
 
