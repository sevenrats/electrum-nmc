--- conflicted
+++ resolved
@@ -68,12 +68,8 @@
                'gui/kivy/data/fonts/Roboto-Bold.ttf')
 
 
-<<<<<<< HEAD
-from electrum_nmc.util import base_units, NoDynamicFeeEstimates
-=======
-from electrum.util import (base_units, NoDynamicFeeEstimates, decimal_point_to_base_unit_name,
+from electrum_nmc.util import (base_units, NoDynamicFeeEstimates, decimal_point_to_base_unit_name,
                            base_unit_name_to_decimal_point, NotEnoughFunds)
->>>>>>> 67164ddb
 
 
 class ElectrumWindow(App):
@@ -164,12 +160,8 @@
         self._trigger_update_history()
 
     def _get_bu(self):
-<<<<<<< HEAD
-        return self.electrum_config.get('base_unit', 'mNMC')
-=======
         decimal_point = self.electrum_config.get('decimal_point', 5)
         return decimal_point_to_base_unit_name(decimal_point)
->>>>>>> 67164ddb
 
     def _set_bu(self, value):
         assert value in base_units.keys()
