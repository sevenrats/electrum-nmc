--- conflicted
+++ resolved
@@ -61,7 +61,7 @@
             pass
         else:
             try:
-                path = os.path.join(self.install_lib, "electrum/gui/qt/icons_rc.py")
+                path = os.path.join(self.install_lib, "electrum_nmc/gui/qt/icons_rc.py")
                 if not os.path.exists(path):
                     subprocess.call(["pyrcc5", "icons.qrc", "-o", path])
             except Exception as e:
@@ -96,12 +96,8 @@
     author_email="jeremy@namecoin.org",
     license="GNU GPLv3+ for Electrum-DOGE components; MIT Licence for all other components",
     url="https://www.namecoin.org/",
-<<<<<<< HEAD
-    long_description="""Lightweight Namecoin Wallet"""
-=======
-    long_description="""Lightweight Bitcoin Wallet (AuxPoW fork)""",
+    long_description="""Lightweight Namecoin Wallet""",
     cmdclass={
         'install': CustomInstallCommand,
     },
->>>>>>> f9e9cba4
 )