--- conflicted
+++ resolved
@@ -85,22 +85,10 @@
     },
     scripts=['electrum/electrum'],
     data_files=data_files,
-<<<<<<< HEAD
     description="Lightweight Bitcoin Wallet (AuxPoW fork)",
     author="The Namecoin developers; based on Electrum by Thomas Voegtlin and Electrum-DOGE by The Electrum-DOGE contributors",
     author_email="jeremy@namecoin.org",
     license="GNU GPLv3+ for Electrum-DOGE components; MIT Licence for all other components",
     url="https://www.namecoin.org/",
     long_description="""Lightweight Bitcoin Wallet (AuxPoW fork)""",
-    cmdclass={
-        'install': CustomInstallCommand,
-    },
-=======
-    description="Lightweight Bitcoin Wallet",
-    author="Thomas Voegtlin",
-    author_email="thomasv@electrum.org",
-    license="MIT Licence",
-    url="https://electrum.org",
-    long_description="""Lightweight Bitcoin Wallet""",
->>>>>>> a14c5652
 )