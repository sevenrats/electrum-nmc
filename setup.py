#!/usr/bin/env python3

# python setup.py sdist --format=zip,gztar

import os
import sys
import platform
import importlib.util
import argparse
import subprocess

from setuptools import setup, find_packages
from setuptools.command.install import install

MIN_PYTHON_VERSION = "3.6.1"
_min_python_version_tuple = tuple(map(int, (MIN_PYTHON_VERSION.split("."))))


if sys.version_info[:3] < _min_python_version_tuple:
    sys.exit("Error: Electrum-NMC requires Python version >= %s..." % MIN_PYTHON_VERSION)

with open('contrib/requirements/requirements.txt') as f:
    requirements = f.read().splitlines()

with open('contrib/requirements/requirements-hw.txt') as f:
    requirements_hw = f.read().splitlines()

# load version.py; needlessly complicated alternative to "imp.load_source":
version_spec = importlib.util.spec_from_file_location('version', 'electrum_nmc/electrum/version.py')
version_module = version = importlib.util.module_from_spec(version_spec)
version_spec.loader.exec_module(version_module)

data_files = []

if platform.system() in ['Linux', 'FreeBSD', 'DragonFly']:
    parser = argparse.ArgumentParser()
    parser.add_argument('--root=', dest='root_path', metavar='dir', default='/')
    opts, _ = parser.parse_known_args(sys.argv[1:])
    usr_share = os.path.join(sys.prefix, "share")
    icons_dirname = 'pixmaps'
    if not os.access(opts.root_path + usr_share, os.W_OK) and \
       not os.access(opts.root_path, os.W_OK):
        icons_dirname = 'icons'
        if 'XDG_DATA_HOME' in os.environ.keys():
            usr_share = os.environ['XDG_DATA_HOME']
        else:
            usr_share = os.path.expanduser('~/.local/share')
    data_files += [
        (os.path.join(usr_share, 'applications/'), ['electrum-nmc.desktop']),
        (os.path.join(usr_share, icons_dirname), ['electrum_nmc/electrum/gui/icons/electrum_nmc.png']),
    ]

extras_require = {
    'hardware': requirements_hw,
    'gui': ['pyqt5'],
    'crypto': ['pycryptodomex>=3.7'],
    'tests': ['pycryptodomex>=3.7', 'cryptography>=2.1'],
}
# 'full' extra that tries to grab everything an enduser would need (except for libsecp256k1...)
extras_require['full'] = [pkg for sublist in ['hardware', 'gui', 'crypto'] for pkg in sublist]
# legacy. keep 'fast' extra working
extras_require['fast'] = extras_require['crypto']


setup(
    name="Electrum-NMC",
    version=version.ELECTRUM_VERSION,
    python_requires='>={}'.format(MIN_PYTHON_VERSION),
    install_requires=requirements,
    extras_require=extras_require,
    packages=[
        'electrum_nmc',
        'electrum_nmc.electrum',
        'electrum_nmc.electrum.gui',
        'electrum_nmc.electrum.gui.qt',
        'electrum_nmc.electrum.gui.qt.forms',
        'electrum_nmc.electrum.plugins',
    ] + [('electrum_nmc.electrum.plugins.'+pkg) for pkg in find_packages('electrum_nmc/electrum/plugins')],
    package_dir={
        'electrum_nmc': 'electrum_nmc',
    },
    package_data={
<<<<<<< HEAD
        '': ['*.txt', '*.json', '*.ttf', '*.otf'],
        'electrum_nmc.electrum': [
=======
        '': ['*.txt', '*.json', '*.ttf', '*.otf', '*.csv'],
        'electrum': [
>>>>>>> 9868ed62
            'wordlist/*.txt',
            'locale/*/LC_MESSAGES/electrum.mo',
            'lnwire/*.csv',
        ],
        'electrum_nmc.electrum.gui': [
            'icons/*',
        ],
    },
    scripts=['electrum_nmc/electrum/electrum-nmc'],
    data_files=data_files,
    description="Lightweight Namecoin Wallet",
    author="The Namecoin developers; based on Electrum by Thomas Voegtlin and Electrum-DOGE by The Electrum-DOGE contributors",
    author_email="jeremy@namecoin.org",
    license="GNU GPLv3+ for Electrum-DOGE components; MIT Licence for all other components",
    url="https://www.namecoin.org/",
    long_description="""Lightweight Namecoin Wallet""",
)<|MERGE_RESOLUTION|>--- conflicted
+++ resolved
@@ -80,13 +80,8 @@
         'electrum_nmc': 'electrum_nmc',
     },
     package_data={
-<<<<<<< HEAD
-        '': ['*.txt', '*.json', '*.ttf', '*.otf'],
+        '': ['*.txt', '*.json', '*.ttf', '*.otf', '*.csv'],
         'electrum_nmc.electrum': [
-=======
-        '': ['*.txt', '*.json', '*.ttf', '*.otf', '*.csv'],
-        'electrum': [
->>>>>>> 9868ed62
             'wordlist/*.txt',
             'locale/*/LC_MESSAGES/electrum.mo',
             'lnwire/*.csv',
