#!/usr/bin/env python3

# python setup.py sdist --format=zip,gztar

from setuptools import setup, find_packages
import os
import sys
import platform
import imp
import argparse

with open('contrib/requirements/requirements.txt') as f:
    requirements = f.read().splitlines()

with open('contrib/requirements/requirements-hw.txt') as f:
    requirements_hw = f.read().splitlines()

version = imp.load_source('version', 'electrum/version.py')

if sys.version_info[:3] < (3, 4, 0):
    sys.exit("Error: Electrum requires Python version >= 3.4.0...")

data_files = []

if platform.system() in ['Linux', 'FreeBSD', 'DragonFly']:
    parser = argparse.ArgumentParser()
    parser.add_argument('--root=', dest='root_path', metavar='dir', default='/')
    opts, _ = parser.parse_known_args(sys.argv[1:])
    usr_share = os.path.join(sys.prefix, "share")
    icons_dirname = 'pixmaps'
    if not os.access(opts.root_path + usr_share, os.W_OK) and \
       not os.access(opts.root_path, os.W_OK):
        icons_dirname = 'icons'
        if 'XDG_DATA_HOME' in os.environ.keys():
            usr_share = os.environ['XDG_DATA_HOME']
        else:
            usr_share = os.path.expanduser('~/.local/share')
    data_files += [
        (os.path.join(usr_share, 'applications/'), ['electrum-nmc.desktop']),
        (os.path.join(usr_share, icons_dirname), ['icons/electrum.png'])
    ]

extras_require = {
    'hardware': requirements_hw,
    'fast': ['pycryptodomex'],
}
extras_require['full'] = extras_require['hardware'] + extras_require['fast']


setup(
    name="Electrum-NMC",
    version=version.ELECTRUM_VERSION,
    install_requires=requirements,
    extras_require=extras_require,
    packages=[
<<<<<<< HEAD
        'electrum_nmc',
        'electrum_nmc_gui',
        'electrum_nmc_gui.qt',
        'electrum_nmc_plugins',
        'electrum_nmc_plugins.audio_modem',
        'electrum_nmc_plugins.cosigner_pool',
        'electrum_nmc_plugins.email_requests',
        'electrum_nmc_plugins.greenaddress_instant',
        'electrum_nmc_plugins.hw_wallet',
        'electrum_nmc_plugins.keepkey',
        'electrum_nmc_plugins.labels',
        'electrum_nmc_plugins.ledger',
        'electrum_nmc_plugins.revealer',
        'electrum_nmc_plugins.trezor',
        'electrum_nmc_plugins.digitalbitbox',
        'electrum_nmc_plugins.trustedcoin',
        'electrum_nmc_plugins.virtualkeyboard',
    ],
    package_dir={
        'electrum_nmc': 'lib',
        'electrum_nmc_gui': 'gui',
        'electrum_nmc_plugins': 'plugins',
=======
        'electrum',
        'electrum.gui',
        'electrum.gui.qt',
        'electrum.plugins',
    ] + [('electrum.plugins.'+pkg) for pkg in find_packages('electrum/plugins')],
    package_dir={
        'electrum': 'electrum'
>>>>>>> cdf86ee0
    },
    package_data={
        '': ['*.txt', '*.json', '*.ttf', '*.otf'],
        'electrum_nmc': [
            'wordlist/*.txt',
            'locale/*/LC_MESSAGES/electrum.mo',
        ],
    },
<<<<<<< HEAD
    scripts=['electrum-nmc'],
=======
    scripts=['electrum/electrum'],
>>>>>>> cdf86ee0
    data_files=data_files,
    description="Lightweight Namecoin Wallet",
    author="The Namecoin developers; based on Electrum by Thomas Voegtlin and Electrum-DOGE by The Electrum-DOGE contributors",
    author_email="jeremy@namecoin.org",
    license="GNU GPLv3+ for Electrum-DOGE components; MIT Licence for all other components",
    url="https://www.namecoin.org/",
    long_description="""Lightweight Namecoin Wallet"""
)<|MERGE_RESOLUTION|>--- conflicted
+++ resolved
@@ -15,7 +15,7 @@
 with open('contrib/requirements/requirements-hw.txt') as f:
     requirements_hw = f.read().splitlines()
 
-version = imp.load_source('version', 'electrum/version.py')
+version = imp.load_source('version', 'electrum_nmc/version.py')
 
 if sys.version_info[:3] < (3, 4, 0):
     sys.exit("Error: Electrum requires Python version >= 3.4.0...")
@@ -53,38 +53,13 @@
     install_requires=requirements,
     extras_require=extras_require,
     packages=[
-<<<<<<< HEAD
         'electrum_nmc',
-        'electrum_nmc_gui',
-        'electrum_nmc_gui.qt',
-        'electrum_nmc_plugins',
-        'electrum_nmc_plugins.audio_modem',
-        'electrum_nmc_plugins.cosigner_pool',
-        'electrum_nmc_plugins.email_requests',
-        'electrum_nmc_plugins.greenaddress_instant',
-        'electrum_nmc_plugins.hw_wallet',
-        'electrum_nmc_plugins.keepkey',
-        'electrum_nmc_plugins.labels',
-        'electrum_nmc_plugins.ledger',
-        'electrum_nmc_plugins.revealer',
-        'electrum_nmc_plugins.trezor',
-        'electrum_nmc_plugins.digitalbitbox',
-        'electrum_nmc_plugins.trustedcoin',
-        'electrum_nmc_plugins.virtualkeyboard',
-    ],
+        'electrum_nmc.gui',
+        'electrum_nmc.gui.qt',
+        'electrum_nmc.plugins',
+    ] + [('electrum_nmc.plugins.'+pkg) for pkg in find_packages('electrum_nmc/plugins')],
     package_dir={
-        'electrum_nmc': 'lib',
-        'electrum_nmc_gui': 'gui',
-        'electrum_nmc_plugins': 'plugins',
-=======
-        'electrum',
-        'electrum.gui',
-        'electrum.gui.qt',
-        'electrum.plugins',
-    ] + [('electrum.plugins.'+pkg) for pkg in find_packages('electrum/plugins')],
-    package_dir={
-        'electrum': 'electrum'
->>>>>>> cdf86ee0
+        'electrum_nmc': 'electrum_nmc',
     },
     package_data={
         '': ['*.txt', '*.json', '*.ttf', '*.otf'],
@@ -93,11 +68,7 @@
             'locale/*/LC_MESSAGES/electrum.mo',
         ],
     },
-<<<<<<< HEAD
-    scripts=['electrum-nmc'],
-=======
-    scripts=['electrum/electrum'],
->>>>>>> cdf86ee0
+    scripts=['electrum_nmc/electrum-nmc'],
     data_files=data_files,
     description="Lightweight Namecoin Wallet",
     author="The Namecoin developers; based on Electrum by Thomas Voegtlin and Electrum-DOGE by The Electrum-DOGE contributors",
