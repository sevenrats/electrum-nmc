--- conflicted
+++ resolved
@@ -85,19 +85,10 @@
     },
     scripts=['electrum-nmc'],
     data_files=data_files,
-<<<<<<< HEAD
     description="Lightweight Namecoin Wallet",
-    author="Namecoin Developers; Based on Electrum by Thomas Voegtlin",
-    author_email="jeremy@namecoin.org",
-    license="MIT Licence",
-    url="https://www.namecoin.org",
-    long_description="""Lightweight Namecoin Wallet"""
-=======
-    description="Lightweight Bitcoin Wallet (AuxPoW fork)",
     author="The Namecoin developers; based on Electrum by Thomas Voegtlin and Electrum-DOGE by The Electrum-DOGE contributors",
     author_email="jeremy@namecoin.org",
     license="GNU GPLv3+ for Electrum-DOGE components; MIT Licence for all other components",
     url="https://www.namecoin.org/",
-    long_description="""Lightweight Bitcoin Wallet (AuxPoW fork)"""
->>>>>>> fbfaef22
+    long_description="""Lightweight Namecoin Wallet"""
 )