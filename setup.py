#!/usr/bin/env python3

# python setup.py sdist --format=zip,gztar

from setuptools import setup
import os
import sys
import platform
import imp
import argparse

with open('contrib/requirements/requirements.txt') as f:
    requirements = f.read().splitlines()

with open('contrib/requirements/requirements-hw.txt') as f:
    requirements_hw = f.read().splitlines()

version = imp.load_source('version', 'lib/version.py')

if sys.version_info[:3] < (3, 4, 0):
    sys.exit("Error: Electrum requires Python version >= 3.4.0...")

data_files = []

if platform.system() in ['Linux', 'FreeBSD', 'DragonFly']:
    parser = argparse.ArgumentParser()
    parser.add_argument('--root=', dest='root_path', metavar='dir', default='/')
    opts, _ = parser.parse_known_args(sys.argv[1:])
    usr_share = os.path.join(sys.prefix, "share")
    icons_dirname = 'pixmaps'
    if not os.access(opts.root_path + usr_share, os.W_OK) and \
       not os.access(opts.root_path, os.W_OK):
        icons_dirname = 'icons'
        if 'XDG_DATA_HOME' in os.environ.keys():
            usr_share = os.environ['XDG_DATA_HOME']
        else:
            usr_share = os.path.expanduser('~/.local/share')
    data_files += [
        (os.path.join(usr_share, 'applications/'), ['electrum-nmc.desktop']),
        (os.path.join(usr_share, icons_dirname), ['icons/electrum.png'])
    ]

extras_require = {
    'hardware': requirements_hw,
    'fast': ['pycryptodomex'],
    ':python_version < "3.5"': ['typing>=3.0.0'],
}
extras_require['full'] = extras_require['hardware'] + extras_require['fast']


setup(
    name="Electrum-NMC",
    version=version.ELECTRUM_VERSION,
    install_requires=requirements,
    extras_require=extras_require,
    packages=[
        'electrum_nmc',
        'electrum_nmc_gui',
        'electrum_nmc_gui.qt',
        'electrum_nmc_plugins',
        'electrum_nmc_plugins.audio_modem',
        'electrum_nmc_plugins.cosigner_pool',
        'electrum_nmc_plugins.email_requests',
        'electrum_nmc_plugins.greenaddress_instant',
        'electrum_nmc_plugins.hw_wallet',
        'electrum_nmc_plugins.keepkey',
        'electrum_nmc_plugins.labels',
        'electrum_nmc_plugins.ledger',
        'electrum_nmc_plugins.revealer',
        'electrum_nmc_plugins.trezor',
        'electrum_nmc_plugins.digitalbitbox',
        'electrum_nmc_plugins.trustedcoin',
        'electrum_nmc_plugins.virtualkeyboard',
    ],
    package_dir={
        'electrum_nmc': 'lib',
        'electrum_nmc_gui': 'gui',
        'electrum_nmc_plugins': 'plugins',
    },
    package_data={
        '': ['*.txt', '*.json', '*.ttf', '*.otf'],
<<<<<<< HEAD
        'electrum_nmc': [
=======
        'electrum': [
            'wordlist/*.txt',
>>>>>>> 6da12310
            'locale/*/LC_MESSAGES/electrum.mo',
        ],
    },
    scripts=['electrum-nmc'],
    data_files=data_files,
    description="Lightweight Namecoin Wallet",
    author="The Namecoin developers; based on Electrum by Thomas Voegtlin and Electrum-DOGE by The Electrum-DOGE contributors",
    author_email="jeremy@namecoin.org",
    license="GNU GPLv3+ for Electrum-DOGE components; MIT Licence for all other components",
    url="https://www.namecoin.org/",
    long_description="""Lightweight Namecoin Wallet"""
)<|MERGE_RESOLUTION|>--- conflicted
+++ resolved
@@ -79,12 +79,8 @@
     },
     package_data={
         '': ['*.txt', '*.json', '*.ttf', '*.otf'],
-<<<<<<< HEAD
         'electrum_nmc': [
-=======
-        'electrum': [
             'wordlist/*.txt',
->>>>>>> 6da12310
             'locale/*/LC_MESSAGES/electrum.mo',
         ],
     },
