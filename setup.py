#!/usr/bin/env python3

# python setup.py sdist --format=zip,gztar

import os
import sys
import platform
import importlib.util
import argparse
import subprocess

from setuptools import setup, find_packages
from setuptools.command.install import install

MIN_PYTHON_VERSION = "3.6.1"
_min_python_version_tuple = tuple(map(int, (MIN_PYTHON_VERSION.split("."))))


if sys.version_info[:3] < _min_python_version_tuple:
    sys.exit("Error: Electrum requires Python version >= {}...".format(MIN_PYTHON_VERSION))

with open('contrib/requirements/requirements.txt') as f:
    requirements = f.read().splitlines()

with open('contrib/requirements/requirements-hw.txt') as f:
    requirements_hw = f.read().splitlines()

# load version.py; needlessly complicated alternative to "imp.load_source":
version_spec = importlib.util.spec_from_file_location('version', 'electrum_nmc/version.py')
version_module = version = importlib.util.module_from_spec(version_spec)
version_spec.loader.exec_module(version_module)

data_files = []

if platform.system() in ['Linux', 'FreeBSD', 'DragonFly']:
    parser = argparse.ArgumentParser()
    parser.add_argument('--root=', dest='root_path', metavar='dir', default='/')
    opts, _ = parser.parse_known_args(sys.argv[1:])
    usr_share = os.path.join(sys.prefix, "share")
    icons_dirname = 'pixmaps'
    if not os.access(opts.root_path + usr_share, os.W_OK) and \
       not os.access(opts.root_path, os.W_OK):
        icons_dirname = 'icons'
        if 'XDG_DATA_HOME' in os.environ.keys():
            usr_share = os.environ['XDG_DATA_HOME']
        else:
            usr_share = os.path.expanduser('~/.local/share')
    data_files += [
<<<<<<< HEAD
        (os.path.join(usr_share, 'applications/'), ['electrum-nmc.desktop']),
        (os.path.join(usr_share, icons_dirname), ['icons/electrum.png'])
=======
        (os.path.join(usr_share, 'applications/'), ['electrum.desktop']),
        (os.path.join(usr_share, icons_dirname), ['icons/electrum.png']),
>>>>>>> 727e6167
    ]

extras_require = {
    'hardware': requirements_hw,
    'fast': ['pycryptodomex'],
    'gui': ['pyqt5'],
}
extras_require['full'] = [pkg for sublist in list(extras_require.values()) for pkg in sublist]


<<<<<<< HEAD
class CustomInstallCommand(install):
    def run(self):
        install.run(self)
        # potentially build Qt icons file
        try:
            import PyQt5
        except ImportError:
            pass
        else:
            try:
                path = os.path.join(self.install_lib, "electrum_nmc/gui/qt/icons_rc.py")
                if not os.path.exists(path):
                    subprocess.call(["pyrcc5", "icons.qrc", "-o", path])
            except Exception as e:
                print('Warning: building icons file failed with {}'.format(repr(e)))


=======
>>>>>>> 727e6167
setup(
    name="Electrum-NMC",
    version=version.ELECTRUM_VERSION,
    python_requires='>={}'.format(MIN_PYTHON_VERSION),
    install_requires=requirements,
    extras_require=extras_require,
    packages=[
        'electrum_nmc',
        'electrum_nmc.gui',
        'electrum_nmc.gui.qt',
        'electrum_nmc.plugins',
    ] + [('electrum_nmc.plugins.'+pkg) for pkg in find_packages('electrum_nmc/plugins')],
    package_dir={
        'electrum_nmc': 'electrum_nmc',
    },
    package_data={
        '': ['*.txt', '*.json', '*.ttf', '*.otf'],
        'electrum_nmc': [
            'wordlist/*.txt',
            'locale/*/LC_MESSAGES/electrum.mo',
        ],
        'electrum.gui': [
            'icons/*',
        ],
    },
    scripts=['electrum_nmc/electrum-nmc'],
    data_files=data_files,
    description="Lightweight Namecoin Wallet",
    author="The Namecoin developers; based on Electrum by Thomas Voegtlin and Electrum-DOGE by The Electrum-DOGE contributors",
    author_email="jeremy@namecoin.org",
    license="GNU GPLv3+ for Electrum-DOGE components; MIT Licence for all other components",
    url="https://www.namecoin.org/",
<<<<<<< HEAD
    long_description="""Lightweight Namecoin Wallet""",
    cmdclass={
        'install': CustomInstallCommand,
    },
=======
    long_description="""Lightweight Bitcoin Wallet (AuxPoW fork)""",
>>>>>>> 727e6167
)<|MERGE_RESOLUTION|>--- conflicted
+++ resolved
@@ -46,13 +46,8 @@
         else:
             usr_share = os.path.expanduser('~/.local/share')
     data_files += [
-<<<<<<< HEAD
         (os.path.join(usr_share, 'applications/'), ['electrum-nmc.desktop']),
-        (os.path.join(usr_share, icons_dirname), ['icons/electrum.png'])
-=======
-        (os.path.join(usr_share, 'applications/'), ['electrum.desktop']),
         (os.path.join(usr_share, icons_dirname), ['icons/electrum.png']),
->>>>>>> 727e6167
     ]
 
 extras_require = {
@@ -63,26 +58,6 @@
 extras_require['full'] = [pkg for sublist in list(extras_require.values()) for pkg in sublist]
 
 
-<<<<<<< HEAD
-class CustomInstallCommand(install):
-    def run(self):
-        install.run(self)
-        # potentially build Qt icons file
-        try:
-            import PyQt5
-        except ImportError:
-            pass
-        else:
-            try:
-                path = os.path.join(self.install_lib, "electrum_nmc/gui/qt/icons_rc.py")
-                if not os.path.exists(path):
-                    subprocess.call(["pyrcc5", "icons.qrc", "-o", path])
-            except Exception as e:
-                print('Warning: building icons file failed with {}'.format(repr(e)))
-
-
-=======
->>>>>>> 727e6167
 setup(
     name="Electrum-NMC",
     version=version.ELECTRUM_VERSION,
@@ -115,12 +90,5 @@
     author_email="jeremy@namecoin.org",
     license="GNU GPLv3+ for Electrum-DOGE components; MIT Licence for all other components",
     url="https://www.namecoin.org/",
-<<<<<<< HEAD
     long_description="""Lightweight Namecoin Wallet""",
-    cmdclass={
-        'install': CustomInstallCommand,
-    },
-=======
-    long_description="""Lightweight Bitcoin Wallet (AuxPoW fork)""",
->>>>>>> 727e6167
 )