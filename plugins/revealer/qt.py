--- conflicted
+++ resolved
@@ -25,19 +25,11 @@
 
 from PyQt5.QtPrintSupport import QPrinter
 
-<<<<<<< HEAD
 from electrum_nmc.plugins import BasePlugin, hook
 from electrum_nmc.i18n import _
 from electrum_nmc_gui.qt.util import *
 from electrum_nmc_gui.qt.qrtextedit import ScanQRTextEdit
-from electrum_nmc.util import to_bytes
-=======
-from electrum.plugins import BasePlugin, hook
-from electrum.i18n import _
-from electrum_gui.qt.util import *
-from electrum_gui.qt.qrtextedit import ScanQRTextEdit
-from electrum.util import to_bytes, make_dir
->>>>>>> d03dc0e5
+from electrum_nmc.util import to_bytes, make_dir
 
 
 class Plugin(BasePlugin):
