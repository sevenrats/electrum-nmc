# ----------------------------------------------------------------------------------
# Electrum plugin for the Digital Bitbox hardware wallet by Shift Devices AG
# digitalbitbox.com
#

try:
<<<<<<< HEAD
    import electrum_nmc as electrum
    from electrum_nmc.bitcoin import TYPE_ADDRESS, push_script, var_int, msg_magic, Hash, verify_message, pubkey_from_signature, point_to_ser, public_key_to_p2pkh, EncodeAES, DecodeAES, MyVerifyingKey, is_address
    from electrum_nmc.bitcoin import serialize_xpub, deserialize_xpub
    from electrum_nmc.wallet import Standard_Wallet
    from electrum_nmc import constants
    from electrum_nmc.transaction import Transaction
    from electrum_nmc.i18n import _
    from electrum_nmc.keystore import Hardware_KeyStore
=======
    import electrum
    from electrum.crypto import Hash, EncodeAES, DecodeAES
    from electrum.bitcoin import (TYPE_ADDRESS, push_script, var_int, public_key_to_p2pkh, is_address,
                                  serialize_xpub, deserialize_xpub)
    from electrum import ecc
    from electrum.ecc import msg_magic
    from electrum.wallet import Standard_Wallet
    from electrum import constants
    from electrum.transaction import Transaction
    from electrum.i18n import _
    from electrum.keystore import Hardware_KeyStore
>>>>>>> d03dc0e5
    from ..hw_wallet import HW_PluginBase
    from electrum_nmc.util import print_error, to_string, UserCancelled
    from electrum_nmc.base_wizard import ScriptTypeNotSupported, HWD_SETUP_NEW_WALLET

    import time
    import hid
    import json
    import math
    import binascii
    import struct
    import hashlib
    import requests
    import base64
    import os
    import sys
    DIGIBOX = True
except ImportError as e:
    DIGIBOX = False



# ----------------------------------------------------------------------------------
# USB HID interface
#

def to_hexstr(s):
    return binascii.hexlify(s).decode('ascii')

class DigitalBitbox_Client():

    def __init__(self, plugin, hidDevice):
        self.plugin = plugin
        self.dbb_hid = hidDevice
        self.opened = True
        self.password = None
        self.isInitialized = False
        self.setupRunning = False
        self.usbReportSize = 64 # firmware > v2.0.0


    def close(self):
        if self.opened:
            try:
                self.dbb_hid.close()
            except:
                pass
        self.opened = False


    def timeout(self, cutoff):
        pass


    def label(self):
        return " "


    def is_pairable(self):
        return True


    def is_initialized(self):
        return self.dbb_has_password()


    def is_paired(self):
        return self.password is not None

    def has_usable_connection_with_device(self):
        try:
            self.dbb_has_password()
        except BaseException:
            return False
        return True

    def _get_xpub(self, bip32_path):
        if self.check_device_dialog():
            return self.hid_send_encrypt(('{"xpub": "%s"}' % bip32_path).encode('utf8'))


    def get_xpub(self, bip32_path, xtype):
        assert xtype in self.plugin.SUPPORTED_XTYPES
        reply = self._get_xpub(bip32_path)
        if reply:
            xpub = reply['xpub']
            # Change type of xpub to the requested type. The firmware
            # only ever returns the mainnet standard type, but it is agnostic
            # to the type when signing.
            if xtype != 'standard' or constants.net.TESTNET:
                _, depth, fingerprint, child_number, c, cK = deserialize_xpub(xpub, net=constants.BitcoinMainnet)
                xpub = serialize_xpub(xtype, c, cK, depth, fingerprint, child_number)
            return xpub
        else:
            raise Exception('no reply')


    def dbb_has_password(self):
        reply = self.hid_send_plain(b'{"ping":""}')
        if 'ping' not in reply:
            raise Exception(_('Device communication error. Please unplug and replug your Digital Bitbox.'))
        if reply['ping'] == 'password':
            return True
        return False


    def stretch_key(self, key):
        import pbkdf2, hmac
        return to_hexstr(pbkdf2.PBKDF2(key, b'Digital Bitbox', iterations = 20480, macmodule = hmac, digestmodule = hashlib.sha512).read(64))


    def backup_password_dialog(self):
        msg = _("Enter the password used when the backup was created:")
        while True:
            password = self.handler.get_passphrase(msg, False)
            if password is None:
                return None
            if len(password) < 4:
                msg = _("Password must have at least 4 characters.") \
                      + "\n\n" + _("Enter password:")
            elif len(password) > 64:
                msg = _("Password must have less than 64 characters.") \
                      + "\n\n" + _("Enter password:")
            else:
                return password.encode('utf8')


    def password_dialog(self, msg):
        while True:
            password = self.handler.get_passphrase(msg, False)
            if password is None:
                return False
            if len(password) < 4:
                msg = _("Password must have at least 4 characters.") + \
                      "\n\n" + _("Enter password:")
            elif len(password) > 64:
                msg = _("Password must have less than 64 characters.") + \
                      "\n\n" + _("Enter password:")
            else:
                self.password = password.encode('utf8')
                return True


    def check_device_dialog(self):
        # Set password if fresh device
        if self.password is None and not self.dbb_has_password():
            if not self.setupRunning:
                return False # A fresh device cannot connect to an existing wallet
            msg = _("An uninitialized Digital Bitbox is detected.") + " " + \
                  _("Enter a new password below.") + "\n\n" + \
                  _("REMEMBER THE PASSWORD!") + "\n\n" + \
                  _("You cannot access your coins or a backup without the password.") + "\n" + \
                  _("A backup is saved automatically when generating a new wallet.")
            if self.password_dialog(msg):
                reply = self.hid_send_plain(b'{"password":"' + self.password + b'"}')
            else:
                return False

        # Get password from user if not yet set
        msg = _("Enter your Digital Bitbox password:")
        while self.password is None:
            if not self.password_dialog(msg):
                raise UserCancelled()
            reply = self.hid_send_encrypt(b'{"led":"blink"}')
            if 'error' in reply:
                self.password = None
                if reply['error']['code'] == 109:
                    msg = _("Incorrect password entered.") + "\n\n" + \
                          reply['error']['message'] + "\n\n" + \
                          _("Enter your Digital Bitbox password:")
                else:
                    # Should never occur
                    msg = _("Unexpected error occurred.") + "\n\n" + \
                          reply['error']['message'] + "\n\n" + \
                          _("Enter your Digital Bitbox password:")

        # Initialize device if not yet initialized
        if not self.setupRunning:
            self.isInitialized = True # Wallet exists. Electrum code later checks if the device matches the wallet
        elif not self.isInitialized:
            reply = self.hid_send_encrypt(b'{"device":"info"}')
            if reply['device']['id'] != "":
                self.recover_or_erase_dialog() # Already seeded
            else:
                self.seed_device_dialog() # Seed if not initialized
            self.mobile_pairing_dialog()
        return self.isInitialized


    def recover_or_erase_dialog(self):
        msg = _("The Digital Bitbox is already seeded. Choose an option:") + "\n"
        choices = [
            (_("Create a wallet using the current seed")),
            (_("Load a wallet from the micro SD card (the current seed is overwritten)")),
            (_("Erase the Digital Bitbox"))
        ]
        try:
            reply = self.handler.win.query_choice(msg, choices)
        except Exception:
            return # Back button pushed
        if reply == 2:
            self.dbb_erase()
        elif reply == 1:
            if not self.dbb_load_backup():
                return
        else:
            if self.hid_send_encrypt(b'{"device":"info"}')['device']['lock']:
                raise Exception(_("Full 2FA enabled. This is not supported yet."))
            # Use existing seed
        self.isInitialized = True


    def seed_device_dialog(self):
        msg = _("Choose how to initialize your Digital Bitbox:") + "\n"
        choices = [
            (_("Generate a new random wallet")),
            (_("Load a wallet from the micro SD card"))
        ]
        try:
            reply = self.handler.win.query_choice(msg, choices)
        except Exception:
            return # Back button pushed
        if reply == 0:
            self.dbb_generate_wallet()
        else:
            if not self.dbb_load_backup(show_msg=False):
                return
        self.isInitialized = True

    def mobile_pairing_dialog(self):
        dbb_user_dir = None
        if sys.platform == 'darwin':
            dbb_user_dir = os.path.join(os.environ.get("HOME", ""), "Library", "Application Support", "DBB")
        elif sys.platform == 'win32':
            dbb_user_dir = os.path.join(os.environ["APPDATA"], "DBB")
        else:
            dbb_user_dir = os.path.join(os.environ["HOME"], ".dbb")

        if not dbb_user_dir:
            return

        try:
            # Python 3.5+
            jsonDecodeError = json.JSONDecodeError
        except AttributeError:
            jsonDecodeError = ValueError
        try:
            with open(os.path.join(dbb_user_dir, "config.dat")) as f:
                dbb_config = json.load(f)
        except (FileNotFoundError, jsonDecodeError):
            return

        if 'encryptionprivkey' not in dbb_config or 'comserverchannelid' not in dbb_config:
            return

        choices = [
            _('Do not pair'),
            _('Import pairing from the Digital Bitbox desktop app'),
        ]
        try:
            reply = self.handler.win.query_choice(_('Mobile pairing options'), choices)
        except Exception:
            return # Back button pushed

        if reply == 0:
            if self.plugin.is_mobile_paired():
                del self.plugin.digitalbitbox_config['encryptionprivkey']
                del self.plugin.digitalbitbox_config['comserverchannelid']
        elif reply == 1:
            # import pairing from dbb app
            self.plugin.digitalbitbox_config['encryptionprivkey'] = dbb_config['encryptionprivkey']
            self.plugin.digitalbitbox_config['comserverchannelid'] = dbb_config['comserverchannelid']
        self.plugin.config.set_key('digitalbitbox', self.plugin.digitalbitbox_config)

    def dbb_generate_wallet(self):
        key = self.stretch_key(self.password)
        filename = ("Electrum-" + time.strftime("%Y-%m-%d-%H-%M-%S") + ".pdf")
        msg = ('{"seed":{"source": "create", "key": "%s", "filename": "%s", "entropy": "%s"}}' % (key, filename, 'Digital Bitbox Electrum Plugin')).encode('utf8')
        reply = self.hid_send_encrypt(msg)
        if 'error' in reply:
            raise Exception(reply['error']['message'])


    def dbb_erase(self):
        self.handler.show_message(_("Are you sure you want to erase the Digital Bitbox?") + "\n\n" +
                                  _("To continue, touch the Digital Bitbox's light for 3 seconds.") + "\n\n" +
                                  _("To cancel, briefly touch the light or wait for the timeout."))
        hid_reply = self.hid_send_encrypt(b'{"reset":"__ERASE__"}')
        self.handler.finished()
        if 'error' in hid_reply:
            raise Exception(hid_reply['error']['message'])
        else:
            self.password = None
            raise Exception('Device erased')


    def dbb_load_backup(self, show_msg=True):
        backups = self.hid_send_encrypt(b'{"backup":"list"}')
        if 'error' in backups:
            raise Exception(backups['error']['message'])
        try:
            f = self.handler.win.query_choice(_("Choose a backup file:"), backups['backup'])
        except Exception:
            return False # Back button pushed
        key = self.backup_password_dialog()
        if key is None:
            raise Exception('Canceled by user')
        key = self.stretch_key(key)
        if show_msg:
            self.handler.show_message(_("Loading backup...") + "\n\n" +
                                      _("To continue, touch the Digital Bitbox's light for 3 seconds.") + "\n\n" +
                                      _("To cancel, briefly touch the light or wait for the timeout."))
        msg = ('{"seed":{"source": "backup", "key": "%s", "filename": "%s"}}' % (key, backups['backup'][f])).encode('utf8')
        hid_reply = self.hid_send_encrypt(msg)
        self.handler.finished()
        if 'error' in hid_reply:
            raise Exception(hid_reply['error']['message'])
        return True


    def hid_send_frame(self, data):
        HWW_CID = 0xFF000000
        HWW_CMD = 0x80 + 0x40 + 0x01
        data_len = len(data)
        seq = 0;
        idx = 0;
        write = []
        while idx < data_len:
            if idx == 0:
                # INIT frame
                write = data[idx : idx + min(data_len, self.usbReportSize - 7)]
                self.dbb_hid.write(b'\0' + struct.pack(">IBH", HWW_CID, HWW_CMD, data_len & 0xFFFF) + write + b'\xEE' * (self.usbReportSize - 7 - len(write)))
            else:
                # CONT frame
                write = data[idx : idx + min(data_len, self.usbReportSize - 5)]
                self.dbb_hid.write(b'\0' + struct.pack(">IB", HWW_CID, seq) + write + b'\xEE' * (self.usbReportSize - 5 - len(write)))
                seq += 1
            idx += len(write)


    def hid_read_frame(self):
        # INIT response
        read = bytearray(self.dbb_hid.read(self.usbReportSize))
        cid = ((read[0] * 256 + read[1]) * 256 + read[2]) * 256 + read[3]
        cmd = read[4]
        data_len = read[5] * 256 + read[6]
        data = read[7:]
        idx = len(read) - 7;
        while idx < data_len:
            # CONT response
            read = bytearray(self.dbb_hid.read(self.usbReportSize))
            data += read[5:]
            idx += len(read) - 5
        return data


    def hid_send_plain(self, msg):
        reply = ""
        try:
            serial_number = self.dbb_hid.get_serial_number_string()
            if "v2.0." in serial_number or "v1." in serial_number:
                hidBufSize = 4096
                self.dbb_hid.write('\0' + msg + '\0' * (hidBufSize - len(msg)))
                r = bytearray()
                while len(r) < hidBufSize:
                    r += bytearray(self.dbb_hid.read(hidBufSize))
            else:
                self.hid_send_frame(msg)
                r = self.hid_read_frame()
            r = r.rstrip(b' \t\r\n\0')
            r = r.replace(b"\0", b'')
            r = to_string(r, 'utf8')
            reply = json.loads(r)
        except Exception as e:
            print_error('Exception caught ' + str(e))
        return reply


    def hid_send_encrypt(self, msg):
        reply = ""
        try:
            secret = Hash(self.password)
            msg = EncodeAES(secret, msg)
            reply = self.hid_send_plain(msg)
            if 'ciphertext' in reply:
                reply = DecodeAES(secret, ''.join(reply["ciphertext"]))
                reply = to_string(reply, 'utf8')
                reply = json.loads(reply)
            if 'error' in reply:
                self.password = None
        except Exception as e:
            print_error('Exception caught ' + str(e))
        return reply



# ----------------------------------------------------------------------------------
#
#

class DigitalBitbox_KeyStore(Hardware_KeyStore):
    hw_type = 'digitalbitbox'
    device = 'DigitalBitbox'


    def __init__(self, d):
        Hardware_KeyStore.__init__(self, d)
        self.force_watching_only = False
        self.maxInputs = 14 # maximum inputs per single sign command


    def get_derivation(self):
        return str(self.derivation)


    def is_p2pkh(self):
        return self.derivation.startswith("m/44'/")


    def give_error(self, message, clear_client = False):
        if clear_client:
            self.client = None
        raise Exception(message)


    def decrypt_message(self, pubkey, message, password):
        raise RuntimeError(_('Encryption and decryption are currently not supported for {}').format(self.device))


    def sign_message(self, sequence, message, password):
        sig = None
        try:
            message = message.encode('utf8')
            inputPath = self.get_derivation() + "/%d/%d" % sequence
            msg_hash = Hash(msg_magic(message))
            inputHash = to_hexstr(msg_hash)
            hasharray = []
            hasharray.append({'hash': inputHash, 'keypath': inputPath})
            hasharray = json.dumps(hasharray)

            msg = ('{"sign":{"meta":"sign message", "data":%s}}' % hasharray).encode('utf8')

            dbb_client = self.plugin.get_client(self)

            if not dbb_client.is_paired():
                raise Exception(_("Could not sign message."))

            reply = dbb_client.hid_send_encrypt(msg)
            self.handler.show_message(_("Signing message ...") + "\n\n" +
                                      _("To continue, touch the Digital Bitbox's blinking light for 3 seconds.") + "\n\n" +
                                      _("To cancel, briefly touch the blinking light or wait for the timeout."))
            reply = dbb_client.hid_send_encrypt(msg) # Send twice, first returns an echo for smart verification (not implemented)
            self.handler.finished()

            if 'error' in reply:
                raise Exception(reply['error']['message'])

            if 'sign' not in reply:
                raise Exception(_("Could not sign message."))

            if 'recid' in reply['sign'][0]:
                # firmware > v2.1.1
                sig_string = binascii.unhexlify(reply['sign'][0]['sig'])
                recid = int(reply['sign'][0]['recid'], 16)
                sig = ecc.construct_sig65(sig_string, recid, True)
                pubkey, compressed = ecc.ECPubkey.from_signature65(sig, msg_hash)
                addr = public_key_to_p2pkh(pubkey.get_public_key_bytes(compressed=compressed))
                if ecc.verify_message_with_address(addr, sig, message) is False:
                    raise Exception(_("Could not sign message"))
            elif 'pubkey' in reply['sign'][0]:
                # firmware <= v2.1.1
                for recid in range(4):
                    sig_string = binascii.unhexlify(reply['sign'][0]['sig'])
                    sig = ecc.construct_sig65(sig_string, recid, True)
                    try:
                        addr = public_key_to_p2pkh(binascii.unhexlify(reply['sign'][0]['pubkey']))
                        if ecc.verify_message_with_address(addr, sig, message):
                            break
                    except Exception:
                        continue
                else:
                    raise Exception(_("Could not sign message"))


        except BaseException as e:
            self.give_error(e)
        return sig


    def sign_transaction(self, tx, password):
        if tx.is_complete():
            return

        try:
            p2pkhTransaction = True
            derivations = self.get_tx_derivations(tx)
            inputhasharray = []
            hasharray = []
            pubkeyarray = []

            # Build hasharray from inputs
            for i, txin in enumerate(tx.inputs()):
                if txin['type'] == 'coinbase':
                    self.give_error("Coinbase not supported") # should never happen

                if txin['type'] != 'p2pkh':
                    p2pkhTransaction = False

                for x_pubkey in txin['x_pubkeys']:
                    if x_pubkey in derivations:
                        index = derivations.get(x_pubkey)
                        inputPath = "%s/%d/%d" % (self.get_derivation(), index[0], index[1])
                        inputHash = Hash(binascii.unhexlify(tx.serialize_preimage(i)))
                        hasharray_i = {'hash': to_hexstr(inputHash), 'keypath': inputPath}
                        hasharray.append(hasharray_i)
                        inputhasharray.append(inputHash)
                        break
                else:
                    self.give_error("No matching x_key for sign_transaction") # should never happen

            # Build pubkeyarray from outputs
            for _type, address, amount in tx.outputs():
                assert _type == TYPE_ADDRESS
                info = tx.output_info.get(address)
                if info is not None:
                    index, xpubs, m = info
                    changePath = self.get_derivation() + "/%d/%d" % index
                    changePubkey = self.derive_pubkey(index[0], index[1])
                    pubkeyarray_i = {'pubkey': changePubkey, 'keypath': changePath}
                    pubkeyarray.append(pubkeyarray_i)

            # Special serialization of the unsigned transaction for
            # the mobile verification app.
            # At the moment, verification only works for p2pkh transactions.
            if p2pkhTransaction:
                class CustomTXSerialization(Transaction):
                    @classmethod
                    def input_script(self, txin, estimate_size=False):
                        if txin['type'] == 'p2pkh':
                            return Transaction.get_preimage_script(txin)
                        if txin['type'] == 'p2sh':
                            # Multisig verification has partial support, but is disabled. This is the
                            # expected serialization though, so we leave it here until we activate it.
                            return '00' + push_script(Transaction.get_preimage_script(txin))
                        raise Exception("unsupported type %s" % txin['type'])
                tx_dbb_serialized = CustomTXSerialization(tx.serialize()).serialize_to_network()
            else:
                # We only need this for the signing echo / verification.
                tx_dbb_serialized = None

            # Build sign command
            dbb_signatures = []
            steps = math.ceil(1.0 * len(hasharray) / self.maxInputs)
            for step in range(int(steps)):
                hashes = hasharray[step * self.maxInputs : (step + 1) * self.maxInputs]

                msg = {
                    "sign": {
                        "data": hashes,
                        "checkpub": pubkeyarray,
                    },
                }
                if tx_dbb_serialized is not None:
                    msg["sign"]["meta"] = to_hexstr(Hash(tx_dbb_serialized))
                msg = json.dumps(msg).encode('ascii')
                dbb_client = self.plugin.get_client(self)

                if not dbb_client.is_paired():
                    raise Exception("Could not sign transaction.")

                reply = dbb_client.hid_send_encrypt(msg)
                if 'error' in reply:
                    raise Exception(reply['error']['message'])

                if 'echo' not in reply:
                    raise Exception("Could not sign transaction.")

                if self.plugin.is_mobile_paired() and tx_dbb_serialized is not None:
                    reply['tx'] = tx_dbb_serialized
                    self.plugin.comserver_post_notification(reply)

                if steps > 1:
                    self.handler.show_message(_("Signing large transaction. Please be patient ...") + "\n\n" +
                                              _("To continue, touch the Digital Bitbox's blinking light for 3 seconds.") + " " +
                                              _("(Touch {} of {})").format((step + 1), steps) + "\n\n" +
                                              _("To cancel, briefly touch the blinking light or wait for the timeout.") + "\n\n")
                else:
                    self.handler.show_message(_("Signing transaction...") + "\n\n" +
                                              _("To continue, touch the Digital Bitbox's blinking light for 3 seconds.") + "\n\n" +
                                              _("To cancel, briefly touch the blinking light or wait for the timeout."))

                # Send twice, first returns an echo for smart verification
                reply = dbb_client.hid_send_encrypt(msg)
                self.handler.finished()

                if 'error' in reply:
                    if reply["error"].get('code') in (600, 601):
                        # aborted via LED short touch or timeout
                        raise UserCancelled()
                    raise Exception(reply['error']['message'])

                if 'sign' not in reply:
                    raise Exception("Could not sign transaction.")

                dbb_signatures.extend(reply['sign'])

            # Fill signatures
            if len(dbb_signatures) != len(tx.inputs()):
                raise Exception("Incorrect number of transactions signed.") # Should never occur
            for i, txin in enumerate(tx.inputs()):
                num = txin['num_sig']
                for pubkey in txin['pubkeys']:
                    signatures = list(filter(None, txin['signatures']))
                    if len(signatures) == num:
                        break # txin is complete
                    ii = txin['pubkeys'].index(pubkey)
                    signed = dbb_signatures[i]
                    if 'recid' in signed:
                        # firmware > v2.1.1
                        recid = int(signed['recid'], 16)
                        s = binascii.unhexlify(signed['sig'])
                        h = inputhasharray[i]
                        pk = ecc.ECPubkey.from_sig_string(s, recid, h)
                        pk = pk.get_public_key_hex(compressed=True)
                    elif 'pubkey' in signed:
                        # firmware <= v2.1.1
                        pk = signed['pubkey']
                    if pk != pubkey:
                        continue
                    sig_r = int(signed['sig'][:64], 16)
                    sig_s = int(signed['sig'][64:], 16)
                    sig = ecc.der_sig_from_r_and_s(sig_r, sig_s)
                    sig = to_hexstr(sig) + '01'
                    Transaction.add_signature_to_txin(txin, ii, sig)
                    tx._inputs[i] = txin
        except UserCancelled:
            raise
        except BaseException as e:
            self.give_error(e, True)
        else:
            print_error("Transaction is_complete", tx.is_complete())
            tx.raw = tx.serialize()


class DigitalBitboxPlugin(HW_PluginBase):

    libraries_available = DIGIBOX
    keystore_class = DigitalBitbox_KeyStore
    client = None
    DEVICE_IDS = [
                   (0x03eb, 0x2402) # Digital Bitbox
                 ]
    SUPPORTED_XTYPES = ('standard', 'p2wpkh-p2sh', 'p2wpkh', 'p2wsh-p2sh', 'p2wsh')

    def __init__(self, parent, config, name):
        HW_PluginBase.__init__(self, parent, config, name)
        if self.libraries_available:
            self.device_manager().register_devices(self.DEVICE_IDS)

        self.digitalbitbox_config = self.config.get('digitalbitbox', {})


    def get_dbb_device(self, device):
        dev = hid.device()
        dev.open_path(device.path)
        return dev


    def create_client(self, device, handler):
        if device.interface_number == 0 or device.usage_page == 0xffff:
            if handler:
                self.handler = handler
            client = self.get_dbb_device(device)
            if client is not None:
                client = DigitalBitbox_Client(self, client)
            return client
        else:
            return None


    def setup_device(self, device_info, wizard, purpose):
        devmgr = self.device_manager()
        device_id = device_info.device.id_
        client = devmgr.client_by_id(device_id)
        if client is None:
            raise Exception(_('Failed to create a client for this device.') + '\n' +
                            _('Make sure it is in the correct state.'))
        client.handler = self.create_handler(wizard)
        if purpose == HWD_SETUP_NEW_WALLET:
            client.setupRunning = True
        client.get_xpub("m/44'/0'", 'standard')


    def is_mobile_paired(self):
        return 'encryptionprivkey' in self.digitalbitbox_config


    def comserver_post_notification(self, payload):
        assert self.is_mobile_paired(), "unexpected mobile pairing error"
        url = 'https://digitalbitbox.com/smartverification/index.php'
        key_s = base64.b64decode(self.digitalbitbox_config['encryptionprivkey'])
        args = 'c=data&s=0&dt=0&uuid=%s&pl=%s' % (
            self.digitalbitbox_config['comserverchannelid'],
            EncodeAES(key_s, json.dumps(payload).encode('ascii')).decode('ascii'),
        )
        try:
            requests.post(url, args)
        except Exception as e:
            self.handler.show_error(str(e))


    def get_xpub(self, device_id, derivation, xtype, wizard):
        if xtype not in self.SUPPORTED_XTYPES:
            raise ScriptTypeNotSupported(_('This type of script is not supported with {}.').format(self.device))
        devmgr = self.device_manager()
        client = devmgr.client_by_id(device_id)
        client.handler = self.create_handler(wizard)
        client.check_device_dialog()
        xpub = client.get_xpub(derivation, xtype)
        return xpub


    def get_client(self, keystore, force_pair=True):
        devmgr = self.device_manager()
        handler = keystore.handler
        with devmgr.hid_lock:
            client = devmgr.client_for_keystore(self, handler, keystore, force_pair)
        if client is not None:
            client.check_device_dialog()
        return client

    def show_address(self, wallet, address, keystore=None):
        if keystore is None:
            keystore = wallet.get_keystore()
        if not self.show_address_helper(wallet, address, keystore):
            return
        if type(wallet) is not Standard_Wallet:
            keystore.handler.show_error(_('This function is only available for standard wallets when using {}.').format(self.device))
            return
        if not self.is_mobile_paired():
            keystore.handler.show_error(_('This function is only available after pairing your {} with a mobile device.').format(self.device))
            return
        if not keystore.is_p2pkh():
            keystore.handler.show_error(_('This function is only available for p2pkh keystores when using {}.').format(self.device))
            return
        change, index = wallet.get_address_index(address)
        keypath = '%s/%d/%d' % (keystore.derivation, change, index)
        xpub = self.get_client(keystore)._get_xpub(keypath)
        verify_request_payload = {
            "type": 'p2pkh',
            "echo": xpub['echo'],
        }
        self.comserver_post_notification(verify_request_payload)<|MERGE_RESOLUTION|>--- conflicted
+++ resolved
@@ -4,28 +4,17 @@
 #
 
 try:
-<<<<<<< HEAD
     import electrum_nmc as electrum
-    from electrum_nmc.bitcoin import TYPE_ADDRESS, push_script, var_int, msg_magic, Hash, verify_message, pubkey_from_signature, point_to_ser, public_key_to_p2pkh, EncodeAES, DecodeAES, MyVerifyingKey, is_address
-    from electrum_nmc.bitcoin import serialize_xpub, deserialize_xpub
+    from electrum_nmc.crypto import Hash, EncodeAES, DecodeAES
+    from electrum_nmc.bitcoin import (TYPE_ADDRESS, push_script, var_int, public_key_to_p2pkh, is_address,
+                                  serialize_xpub, deserialize_xpub)
+    from electrum_nmc import ecc
+    from electrum_nmc.ecc import msg_magic
     from electrum_nmc.wallet import Standard_Wallet
     from electrum_nmc import constants
     from electrum_nmc.transaction import Transaction
     from electrum_nmc.i18n import _
     from electrum_nmc.keystore import Hardware_KeyStore
-=======
-    import electrum
-    from electrum.crypto import Hash, EncodeAES, DecodeAES
-    from electrum.bitcoin import (TYPE_ADDRESS, push_script, var_int, public_key_to_p2pkh, is_address,
-                                  serialize_xpub, deserialize_xpub)
-    from electrum import ecc
-    from electrum.ecc import msg_magic
-    from electrum.wallet import Standard_Wallet
-    from electrum import constants
-    from electrum.transaction import Transaction
-    from electrum.i18n import _
-    from electrum.keystore import Hardware_KeyStore
->>>>>>> d03dc0e5
     from ..hw_wallet import HW_PluginBase
     from electrum_nmc.util import print_error, to_string, UserCancelled
     from electrum_nmc.base_wizard import ScriptTypeNotSupported, HWD_SETUP_NEW_WALLET
