#!/usr/bin/env python
#
# Electrum - Lightweight Bitcoin Client
# Copyright (C) 2015 Thomas Voegtlin
#
# Permission is hereby granted, free of charge, to any person
# obtaining a copy of this software and associated documentation files
# (the "Software"), to deal in the Software without restriction,
# including without limitation the rights to use, copy, modify, merge,
# publish, distribute, sublicense, and/or sell copies of the Software,
# and to permit persons to whom the Software is furnished to do so,
# subject to the following conditions:
#
# The above copyright notice and this permission notice shall be
# included in all copies or substantial portions of the Software.
#
# THE SOFTWARE IS PROVIDED "AS IS", WITHOUT WARRANTY OF ANY KIND,
# EXPRESS OR IMPLIED, INCLUDING BUT NOT LIMITED TO THE WARRANTIES OF
# MERCHANTABILITY, FITNESS FOR A PARTICULAR PURPOSE AND
# NONINFRINGEMENT. IN NO EVENT SHALL THE AUTHORS OR COPYRIGHT HOLDERS
# BE LIABLE FOR ANY CLAIM, DAMAGES OR OTHER LIABILITY, WHETHER IN AN
# ACTION OF CONTRACT, TORT OR OTHERWISE, ARISING FROM, OUT OF OR IN
# CONNECTION WITH THE SOFTWARE OR THE USE OR OTHER DEALINGS IN THE
# SOFTWARE.

import socket
import os
import requests
import json
import base64
from urllib.parse import urljoin
from urllib.parse import quote

<<<<<<< HEAD
import electrum_nmc as electrum
from electrum_nmc import bitcoin
from electrum_nmc import constants
from electrum_nmc import keystore
from electrum_nmc.bitcoin import *
from electrum_nmc.mnemonic import Mnemonic
from electrum_nmc import version
from electrum_nmc.wallet import Multisig_Wallet, Deterministic_Wallet
from electrum_nmc.i18n import _
from electrum_nmc.plugins import BasePlugin, hook
from electrum_nmc.util import NotEnoughFunds
from electrum_nmc.storage import STO_EV_USER_PW
=======
import electrum
from electrum import bitcoin, ecc
from electrum import constants
from electrum import keystore
from electrum.bitcoin import *
from electrum.mnemonic import Mnemonic
from electrum import version
from electrum.wallet import Multisig_Wallet, Deterministic_Wallet
from electrum.i18n import _
from electrum.plugins import BasePlugin, hook
from electrum.util import NotEnoughFunds
from electrum.storage import STO_EV_USER_PW
>>>>>>> d03dc0e5

# signing_xpub is hardcoded so that the wallet can be restored from seed, without TrustedCoin's server
def get_signing_xpub():
    if constants.net.TESTNET:
        return "tpubD6NzVbkrYhZ4XdmyJQcCPjQfg6RXVUzGFhPjZ7uvRC8JLcS7Hw1i7UTpyhp9grHpak4TyK2hzBJrujDVLXQ6qB5tNpVx9rC6ixijUXadnmY"
    else:
        return "xpub661MyMwAqRbcGnMkaTx2594P9EDuiEqMq25PM2aeG6UmwzaohgA6uDmNsvSUV8ubqwA3Wpste1hg69XHgjUuCD5HLcEp2QPzyV1HMrPppsL"

def get_billing_xpub():
    if constants.net.TESTNET:
        return "tpubD6NzVbkrYhZ4X11EJFTJujsYbUmVASAYY7gXsEt4sL97AMBdypiH1E9ZVTpdXXEy3Kj9Eqd1UkxdGtvDt5z23DKsh6211CfNJo8bLLyem5r"
    else:
        return "xpub6DTBdtBB8qUmH5c77v8qVGVoYk7WjJNpGvutqjLasNG1mbux6KsojaLrYf2sRhXAVU4NaFuHhbD9SvVPRt1MB1MaMooRuhHcAZH1yhQ1qDU"

SEED_PREFIX = version.SEED_PREFIX_2FA

DISCLAIMER = [
    _("Two-factor authentication is a service provided by TrustedCoin.  "
      "It uses a multi-signature wallet, where you own 2 of 3 keys.  "
      "The third key is stored on a remote server that signs transactions on "
      "your behalf.  To use this service, you will need a smartphone with "
      "Google Authenticator installed."),
    _("A small fee will be charged on each transaction that uses the "
      "remote server.  You may check and modify your billing preferences "
      "once the installation is complete."),
    _("Note that your coins are not locked in this service.  You may withdraw "
      "your funds at any time and at no cost, without the remote server, by "
      "using the 'restore wallet' option with your wallet seed."),
    _("The next step will generate the seed of your wallet.  This seed will "
      "NOT be saved in your computer, and it must be stored on paper.  "
      "To be safe from malware, you may want to do this on an offline "
      "computer, and move your wallet later to an online computer."),
]

KIVY_DISCLAIMER = [
    _("Two-factor authentication is a service provided by TrustedCoin. "
      "To use it, you must have a separate device with Google Authenticator."),
    _("This service uses a multi-signature wallet, where you own 2 of 3 keys.  "
      "The third key is stored on a remote server that signs transactions on "
      "your behalf. A small fee will be charged on each transaction that uses the "
      "remote server."),
    _("Note that your coins are not locked in this service.  You may withdraw "
      "your funds at any time and at no cost, without the remote server, by "
      "using the 'restore wallet' option with your wallet seed."),
]
RESTORE_MSG = _("Enter the seed for your 2-factor wallet:")

class TrustedCoinException(Exception):
    def __init__(self, message, status_code=0):
        Exception.__init__(self, message)
        self.status_code = status_code


class ErrorConnectingServer(Exception):
    pass


class TrustedCoinCosignerClient(object):
    def __init__(self, user_agent=None, base_url='https://api.trustedcoin.com/2/'):
        self.base_url = base_url
        self.debug = False
        self.user_agent = user_agent

    def send_request(self, method, relative_url, data=None):
        kwargs = {'headers': {}}
        if self.user_agent:
            kwargs['headers']['user-agent'] = self.user_agent
        if method == 'get' and data:
            kwargs['params'] = data
        elif method == 'post' and data:
            kwargs['data'] = json.dumps(data)
            kwargs['headers']['content-type'] = 'application/json'
        url = urljoin(self.base_url, relative_url)
        if self.debug:
            print('%s %s %s' % (method, url, data))
        try:
            response = requests.request(method, url, **kwargs)
        except Exception as e:
            raise ErrorConnectingServer(e)
        if self.debug:
            print(response.text)
        if response.status_code != 200:
            message = str(response.text)
            if response.headers.get('content-type') == 'application/json':
                r = response.json()
                if 'message' in r:
                    message = r['message']
            raise TrustedCoinException(message, response.status_code)
        if response.headers.get('content-type') == 'application/json':
            return response.json()
        else:
            return response.text

    def get_terms_of_service(self, billing_plan='electrum-per-tx-otp'):
        """
        Returns the TOS for the given billing plan as a plain/text unicode string.
        :param billing_plan: the plan to return the terms for
        """
        payload = {'billing_plan': billing_plan}
        return self.send_request('get', 'tos', payload)

    def create(self, xpubkey1, xpubkey2, email, billing_plan='electrum-per-tx-otp'):
        """
        Creates a new cosigner resource.
        :param xpubkey1: a bip32 extended public key (customarily the hot key)
        :param xpubkey2: a bip32 extended public key (customarily the cold key)
        :param email: a contact email
        :param billing_plan: the billing plan for the cosigner
        """
        payload = {
            'email': email,
            'xpubkey1': xpubkey1,
            'xpubkey2': xpubkey2,
            'billing_plan': billing_plan,
        }
        return self.send_request('post', 'cosigner', payload)

    def auth(self, id, otp):
        """
        Attempt to authenticate for a particular cosigner.
        :param id: the id of the cosigner
        :param otp: the one time password
        """
        payload = {'otp': otp}
        return self.send_request('post', 'cosigner/%s/auth' % quote(id), payload)

    def get(self, id):
        """ Get billing info """
        return self.send_request('get', 'cosigner/%s' % quote(id))

    def get_challenge(self, id):
        """ Get challenge to reset Google Auth secret """
        return self.send_request('get', 'cosigner/%s/otp_secret' % quote(id))

    def reset_auth(self, id, challenge, signatures):
        """ Reset Google Auth secret """
        payload = {'challenge':challenge, 'signatures':signatures}
        return self.send_request('post', 'cosigner/%s/otp_secret' % quote(id), payload)

    def sign(self, id, transaction, otp):
        """
        Attempt to authenticate for a particular cosigner.
        :param id: the id of the cosigner
        :param transaction: the hex encoded [partially signed] compact transaction to sign
        :param otp: the one time password
        """
        payload = {
            'otp': otp,
            'transaction': transaction
        }
        return self.send_request('post', 'cosigner/%s/sign' % quote(id), payload)

    def transfer_credit(self, id, recipient, otp, signature_callback):
        """
        Transfer a cosigner's credits to another cosigner.
        :param id: the id of the sending cosigner
        :param recipient: the id of the recipient cosigner
        :param otp: the one time password (of the sender)
        :param signature_callback: a callback that signs a text message using xpubkey1/0/0 returning a compact sig
        """
        payload = {
            'otp': otp,
            'recipient': recipient,
            'timestamp': int(time.time()),

        }
        relative_url = 'cosigner/%s/transfer' % quote(id)
        full_url = urljoin(self.base_url, relative_url)
        headers = {
            'x-signature': signature_callback(full_url + '\n' + json.dumps(payload))
        }
        return self.send_request('post', relative_url, payload, headers)


server = TrustedCoinCosignerClient(user_agent="Electrum/" + version.ELECTRUM_VERSION)

class Wallet_2fa(Multisig_Wallet):

    wallet_type = '2fa'

    def __init__(self, storage):
        self.m, self.n = 2, 3
        Deterministic_Wallet.__init__(self, storage)
        self.is_billing = False
        self.billing_info = None

    def can_sign_without_server(self):
        return not self.keystores['x2/'].is_watching_only()

    def get_user_id(self):
        return get_user_id(self.storage)

    def min_prepay(self):
        return min(self.price_per_tx.keys())

    def num_prepay(self, config):
        default = self.min_prepay()
        n = config.get('trustedcoin_prepay', default)
        if n not in self.price_per_tx:
            n = default
        return n

    def extra_fee(self, config):
        if self.can_sign_without_server():
            return 0
        if self.billing_info is None:
            self.plugin.start_request_thread(self)
            return 0
        if self.billing_info.get('tx_remaining'):
            return 0
        if self.is_billing:
            return 0
        n = self.num_prepay(config)
        price = int(self.price_per_tx[n])
        assert price <= 100000 * n
        return price

    def make_unsigned_transaction(self, coins, outputs, config, fixed_fee=None,
                                  change_addr=None, is_sweep=False):
        mk_tx = lambda o: Multisig_Wallet.make_unsigned_transaction(
            self, coins, o, config, fixed_fee, change_addr)
        fee = self.extra_fee(config) if not is_sweep else 0
        if fee:
            address = self.billing_info['billing_address']
            fee_output = (TYPE_ADDRESS, address, fee)
            try:
                tx = mk_tx(outputs + [fee_output])
            except NotEnoughFunds:
                # TrustedCoin won't charge if the total inputs is
                # lower than their fee
                tx = mk_tx(outputs)
                if tx.input_value() >= fee:
                    raise
                self.print_error("not charging for this tx")
        else:
            tx = mk_tx(outputs)
        return tx

    def on_otp(self, tx, otp):
        if not otp:
            self.print_error("sign_transaction: no auth code")
            return
        otp = int(otp)
        long_user_id, short_id = self.get_user_id()
        raw_tx = tx.serialize_to_network()
        r = server.sign(short_id, raw_tx, otp)
        if r:
            raw_tx = r.get('transaction')
            tx.update(raw_tx)
        self.print_error("twofactor: is complete", tx.is_complete())
        # reset billing_info
        self.billing_info = None



# Utility functions

def get_user_id(storage):
    def make_long_id(xpub_hot, xpub_cold):
        return bitcoin.sha256(''.join(sorted([xpub_hot, xpub_cold])))
    xpub1 = storage.get('x1/')['xpub']
    xpub2 = storage.get('x2/')['xpub']
    long_id = make_long_id(xpub1, xpub2)
    short_id = hashlib.sha256(long_id).hexdigest()
    return long_id, short_id

def make_xpub(xpub, s):
    version, _, _, _, c, cK = deserialize_xpub(xpub)
    cK2, c2 = bitcoin._CKD_pub(cK, c, s)
    return bitcoin.serialize_xpub(version, c2, cK2)

def make_billing_address(wallet, num):
    long_id, short_id = wallet.get_user_id()
    xpub = make_xpub(get_billing_xpub(), long_id)
    version, _, _, _, c, cK = deserialize_xpub(xpub)
    cK, c = bitcoin.CKD_pub(cK, c, num)
    return bitcoin.public_key_to_p2pkh(cK)


class TrustedCoinPlugin(BasePlugin):
    wallet_class = Wallet_2fa
    disclaimer_msg = DISCLAIMER

    def __init__(self, parent, config, name):
        BasePlugin.__init__(self, parent, config, name)
        self.wallet_class.plugin = self
        self.requesting = False

    @staticmethod
    def is_valid_seed(seed):
        return bitcoin.is_new_seed(seed, SEED_PREFIX)

    def is_available(self):
        return True

    def is_enabled(self):
        return True

    def can_user_disable(self):
        return False

    @hook
    def tc_sign_wrapper(self, wallet, tx, on_success, on_failure):
        if not isinstance(wallet, self.wallet_class):
            return
        if tx.is_complete():
            return
        if wallet.can_sign_without_server():
            return
        if not wallet.keystores['x3/'].get_tx_derivations(tx):
            self.print_error("twofactor: xpub3 not needed")
            return
        def wrapper(tx):
            self.prompt_user_for_otp(wallet, tx, on_success, on_failure)
        return wrapper

    @hook
    def get_tx_extra_fee(self, wallet, tx):
        if type(wallet) != Wallet_2fa:
            return
        if wallet.billing_info is None:
            assert wallet.can_sign_without_server()
            return None
        address = wallet.billing_info['billing_address']
        for _type, addr, amount in tx.outputs():
            if _type == TYPE_ADDRESS and addr == address:
                return address, amount

    def finish_requesting(func):
        def f(self, *args, **kwargs):
            try:
                return func(self, *args, **kwargs)
            finally:
                self.requesting = False
        return f

    @finish_requesting
    def request_billing_info(self, wallet):
        if wallet.can_sign_without_server():
            return
        self.print_error("request billing info")
        try:
            billing_info = server.get(wallet.get_user_id()[1])
        except ErrorConnectingServer as e:
            self.print_error('cannot connect to TrustedCoin server: {}'.format(e))
            return
        billing_address = make_billing_address(wallet, billing_info['billing_index'])
        assert billing_address == billing_info['billing_address']
        wallet.billing_info = billing_info
        wallet.price_per_tx = dict(billing_info['price_per_tx'])
        wallet.price_per_tx.pop(1)
        return True

    def start_request_thread(self, wallet):
        from threading import Thread
        if self.requesting is False:
            self.requesting = True
            t = Thread(target=self.request_billing_info, args=(wallet,))
            t.setDaemon(True)
            t.start()
            return t

    def make_seed(self):
        return Mnemonic('english').make_seed(seed_type='2fa', num_bits=128)

    @hook
    def do_clear(self, window):
        window.wallet.is_billing = False

    def show_disclaimer(self, wizard):
        wizard.set_icon(':icons/trustedcoin-wizard.png')
        wizard.stack = []
        wizard.confirm_dialog(title='Disclaimer', message='\n\n'.join(self.disclaimer_msg), run_next = lambda x: wizard.run('choose_seed'))

    def choose_seed(self, wizard):
        title = _('Create or restore')
        message = _('Do you want to create a new seed, or to restore a wallet using an existing seed?')
        choices = [
            ('create_seed', _('Create a new seed')),
            ('restore_wallet', _('I already have a seed')),
        ]
        wizard.choice_dialog(title=title, message=message, choices=choices, run_next=wizard.run)

    def create_seed(self, wizard):
        seed = self.make_seed()
        f = lambda x: wizard.request_passphrase(seed, x)
        wizard.show_seed_dialog(run_next=f, seed_text=seed)

    @classmethod
    def get_xkeys(self, seed, passphrase, derivation):
        from electrum_nmc.mnemonic import Mnemonic
        from electrum_nmc.keystore import bip32_root, bip32_private_derivation
        bip32_seed = Mnemonic.mnemonic_to_seed(seed, passphrase)
        xprv, xpub = bip32_root(bip32_seed, 'standard')
        xprv, xpub = bip32_private_derivation(xprv, "m/", derivation)
        return xprv, xpub

    @classmethod
    def xkeys_from_seed(self, seed, passphrase):
        words = seed.split()
        n = len(words)
        # old version use long seed phrases
        if n >= 20:
            # note: pre-2.7 2fa seeds were typically 24-25 words, however they
            # could probabilistically be arbitrarily shorter due to a bug. (see #3611)
            # the probability of it being < 20 words is about 2^(-(256+12-19*11)) = 2^(-59)
            assert passphrase == ''
            xprv1, xpub1 = self.get_xkeys(' '.join(words[0:12]), '', "m/")
            xprv2, xpub2 = self.get_xkeys(' '.join(words[12:]), '', "m/")
        elif n==12:
            xprv1, xpub1 = self.get_xkeys(seed, passphrase, "m/0'/")
            xprv2, xpub2 = self.get_xkeys(seed, passphrase, "m/1'/")
        else:
            raise Exception('unrecognized seed length: {} words'.format(n))
        return xprv1, xpub1, xprv2, xpub2

    def create_keystore(self, wizard, seed, passphrase):
        # this overloads the wizard's method
        xprv1, xpub1, xprv2, xpub2 = self.xkeys_from_seed(seed, passphrase)
        k1 = keystore.from_xprv(xprv1)
        k2 = keystore.from_xpub(xpub2)
        wizard.request_password(run_next=lambda pw, encrypt: self.on_password(wizard, pw, encrypt, k1, k2))

    def on_password(self, wizard, password, encrypt_storage, k1, k2):
        k1.update_password(None, password)
        wizard.storage.set_keystore_encryption(bool(password))
        if encrypt_storage:
            wizard.storage.set_password(password, enc_version=STO_EV_USER_PW)
        wizard.storage.put('x1/', k1.dump())
        wizard.storage.put('x2/', k2.dump())
        wizard.storage.write()
        self.go_online_dialog(wizard)

    def restore_wallet(self, wizard):
        wizard.opt_bip39 = False
        wizard.opt_ext = True
        title = _("Restore two-factor Wallet")
        f = lambda seed, is_bip39, is_ext: wizard.run('on_restore_seed', seed, is_ext)
        wizard.restore_seed_dialog(run_next=f, test=self.is_valid_seed)

    def on_restore_seed(self, wizard, seed, is_ext):
        f = lambda x: self.restore_choice(wizard, seed, x)
        wizard.passphrase_dialog(run_next=f) if is_ext else f('')

    def restore_choice(self, wizard, seed, passphrase):
        wizard.set_icon(':icons/trustedcoin-wizard.png')
        wizard.stack = []
        title = _('Restore 2FA wallet')
        msg = ' '.join([
            'You are going to restore a wallet protected with two-factor authentication.',
            'Do you want to keep using two-factor authentication with this wallet,',
            'or do you want to disable it, and have two master private keys in your wallet?'
        ])
        choices = [('keep', 'Keep'), ('disable', 'Disable')]
        f = lambda x: self.on_choice(wizard, seed, passphrase, x)
        wizard.choice_dialog(choices=choices, message=msg, title=title, run_next=f)

    def on_choice(self, wizard, seed, passphrase, x):
        if x == 'disable':
            f = lambda pw, encrypt: wizard.run('on_restore_pw', seed, passphrase, pw, encrypt)
            wizard.request_password(run_next=f)
        else:
            self.create_keystore(wizard, seed, passphrase)

    def on_restore_pw(self, wizard, seed, passphrase, password, encrypt_storage):
        storage = wizard.storage
        xprv1, xpub1, xprv2, xpub2 = self.xkeys_from_seed(seed, passphrase)
        k1 = keystore.from_xprv(xprv1)
        k2 = keystore.from_xprv(xprv2)
        k1.add_seed(seed)
        k1.update_password(None, password)
        k2.update_password(None, password)
        storage.put('x1/', k1.dump())
        storage.put('x2/', k2.dump())
        long_user_id, short_id = get_user_id(storage)
        xpub3 = make_xpub(get_signing_xpub(), long_user_id)
        k3 = keystore.from_xpub(xpub3)
        storage.put('x3/', k3.dump())

        storage.set_keystore_encryption(bool(password))
        if encrypt_storage:
            storage.set_password(password, enc_version=STO_EV_USER_PW)

        wizard.wallet = Wallet_2fa(storage)
        wizard.create_addresses()


    def create_remote_key(self, email, wizard):
        xpub1 = wizard.storage.get('x1/')['xpub']
        xpub2 = wizard.storage.get('x2/')['xpub']
        # Generate third key deterministically.
        long_user_id, short_id = get_user_id(wizard.storage)
        xpub3 = make_xpub(get_signing_xpub(), long_user_id)
        # secret must be sent by the server
        try:
            r = server.create(xpub1, xpub2, email)
        except (socket.error, ErrorConnectingServer):
            wizard.show_message('Server not reachable, aborting')
            wizard.terminate()
            return
        except TrustedCoinException as e:
            if e.status_code == 409:
                r = None
            else:
                wizard.show_message(str(e))
                return
        if r is None:
            otp_secret = None
        else:
            otp_secret = r.get('otp_secret')
            if not otp_secret:
                wizard.show_message(_('Error'))
                return
            _xpub3 = r['xpubkey_cosigner']
            _id = r['id']
            try:
                assert _id == short_id, ("user id error", _id, short_id)
                assert xpub3 == _xpub3, ("xpub3 error", xpub3, _xpub3)
            except Exception as e:
                wizard.show_message(str(e))
                return
        self.request_otp_dialog(wizard, short_id, otp_secret, xpub3)

    def check_otp(self, wizard, short_id, otp_secret, xpub3, otp, reset):
        if otp:
            self.do_auth(wizard, short_id, otp, xpub3)
        elif reset:
            wizard.opt_bip39 = False
            wizard.opt_ext = True
            f = lambda seed, is_bip39, is_ext: wizard.run('on_reset_seed', short_id, seed, is_ext, xpub3)
            wizard.restore_seed_dialog(run_next=f, test=self.is_valid_seed)

    def on_reset_seed(self, wizard, short_id, seed, is_ext, xpub3):
        f = lambda passphrase: wizard.run('on_reset_auth', short_id, seed, passphrase, xpub3)
        wizard.passphrase_dialog(run_next=f) if is_ext else f('')

    def do_auth(self, wizard, short_id, otp, xpub3):
        try:
            server.auth(short_id, otp)
        except TrustedCoinException as e:
            if e.status_code == 400:  # invalid OTP
                wizard.show_message(_('Invalid one-time password.'))
                # ask again for otp
                self.request_otp_dialog(wizard, short_id, None, xpub3)
            else:
                wizard.show_message(str(e))
                wizard.terminate()
        except Exception as e:
            wizard.show_message(str(e))
            wizard.terminate()
        else:
            k3 = keystore.from_xpub(xpub3)
            wizard.storage.put('x3/', k3.dump())
            wizard.storage.put('use_trustedcoin', True)
            wizard.storage.write()
            wizard.wallet = Wallet_2fa(wizard.storage)
            wizard.run('create_addresses')

    def on_reset_auth(self, wizard, short_id, seed, passphrase, xpub3):
        xprv1, xpub1, xprv2, xpub2 = self.xkeys_from_seed(seed, passphrase)
        try:
            assert xpub1 == wizard.storage.get('x1/')['xpub']
            assert xpub2 == wizard.storage.get('x2/')['xpub']
        except:
            wizard.show_message(_('Incorrect seed'))
            return
        r = server.get_challenge(short_id)
        challenge = r.get('challenge')
        message = 'TRUSTEDCOIN CHALLENGE: ' + challenge
        def f(xprv):
            _, _, _, _, c, k = deserialize_xprv(xprv)
            pk = bip32_private_key([0, 0], k, c)
            key = ecc.ECPrivkey(pk)
            sig = key.sign_message(message, True)
            return base64.b64encode(sig).decode()

        signatures = [f(x) for x in [xprv1, xprv2]]
        r = server.reset_auth(short_id, challenge, signatures)
        new_secret = r.get('otp_secret')
        if not new_secret:
            wizard.show_message(_('Request rejected by server'))
            return
        self.request_otp_dialog(wizard, short_id, new_secret, xpub3)

    @hook
    def get_action(self, storage):
        if storage.get('wallet_type') != '2fa':
            return
        if not storage.get('x1/'):
            return self, 'show_disclaimer'
        if not storage.get('x2/'):
            return self, 'show_disclaimer'
        if not storage.get('x3/'):
            return self, 'accept_terms_of_use'<|MERGE_RESOLUTION|>--- conflicted
+++ resolved
@@ -31,9 +31,8 @@
 from urllib.parse import urljoin
 from urllib.parse import quote
 
-<<<<<<< HEAD
 import electrum_nmc as electrum
-from electrum_nmc import bitcoin
+from electrum_nmc import bitcoin, ecc
 from electrum_nmc import constants
 from electrum_nmc import keystore
 from electrum_nmc.bitcoin import *
@@ -44,20 +43,6 @@
 from electrum_nmc.plugins import BasePlugin, hook
 from electrum_nmc.util import NotEnoughFunds
 from electrum_nmc.storage import STO_EV_USER_PW
-=======
-import electrum
-from electrum import bitcoin, ecc
-from electrum import constants
-from electrum import keystore
-from electrum.bitcoin import *
-from electrum.mnemonic import Mnemonic
-from electrum import version
-from electrum.wallet import Multisig_Wallet, Deterministic_Wallet
-from electrum.i18n import _
-from electrum.plugins import BasePlugin, hook
-from electrum.util import NotEnoughFunds
-from electrum.storage import STO_EV_USER_PW
->>>>>>> d03dc0e5
 
 # signing_xpub is hardcoded so that the wallet can be restored from seed, without TrustedCoin's server
 def get_signing_xpub():
