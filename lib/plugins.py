#!/usr/bin/env python
#
# Electrum - lightweight Bitcoin client
# Copyright (C) 2015 Thomas Voegtlin
#
# Permission is hereby granted, free of charge, to any person
# obtaining a copy of this software and associated documentation files
# (the "Software"), to deal in the Software without restriction,
# including without limitation the rights to use, copy, modify, merge,
# publish, distribute, sublicense, and/or sell copies of the Software,
# and to permit persons to whom the Software is furnished to do so,
# subject to the following conditions:
#
# The above copyright notice and this permission notice shall be
# included in all copies or substantial portions of the Software.
#
# THE SOFTWARE IS PROVIDED "AS IS", WITHOUT WARRANTY OF ANY KIND,
# EXPRESS OR IMPLIED, INCLUDING BUT NOT LIMITED TO THE WARRANTIES OF
# MERCHANTABILITY, FITNESS FOR A PARTICULAR PURPOSE AND
# NONINFRINGEMENT. IN NO EVENT SHALL THE AUTHORS OR COPYRIGHT HOLDERS
# BE LIABLE FOR ANY CLAIM, DAMAGES OR OTHER LIABILITY, WHETHER IN AN
# ACTION OF CONTRACT, TORT OR OTHERWISE, ARISING FROM, OUT OF OR IN
# CONNECTION WITH THE SOFTWARE OR THE USE OR OTHER DEALINGS IN THE
# SOFTWARE.
from collections import namedtuple
import traceback
import sys
import os
import imp
import pkgutil
import time
import threading

from .util import print_error
from .i18n import _
from .util import profiler, PrintError, DaemonThread, UserCancelled, ThreadJob
from . import bitcoin

plugin_loaders = {}
hook_names = set()
hooks = {}


class Plugins(DaemonThread):

    @profiler
    def __init__(self, config, is_local, gui_name):
        DaemonThread.__init__(self)
        if is_local:
            find = imp.find_module('plugins')
            plugins = imp.load_module('electrum_nmc_plugins', *find)
        else:
<<<<<<< HEAD
            plugins = __import__('electrum_nmc_plugins')
=======
            import electrum_plugins as plugins
>>>>>>> d03dc0e5
        self.pkgpath = os.path.dirname(plugins.__file__)
        self.config = config
        self.hw_wallets = {}
        self.plugins = {}
        self.gui_name = gui_name
        self.descriptions = {}
        self.device_manager = DeviceMgr(config)
        self.load_plugins()
        self.add_jobs(self.device_manager.thread_jobs())
        self.start()

    def load_plugins(self):
        for loader, name, ispkg in pkgutil.iter_modules([self.pkgpath]):
            # do not load deprecated plugins
            if name in ['plot', 'exchange_rate']:
                continue
            m = loader.find_module(name).load_module(name)
            d = m.__dict__
            gui_good = self.gui_name in d.get('available_for', [])
            if not gui_good:
                continue
            details = d.get('registers_wallet_type')
            if details:
                self.register_wallet_type(name, gui_good, details)
            details = d.get('registers_keystore')
            if details:
                self.register_keystore(name, gui_good, details)
            self.descriptions[name] = d
            if not d.get('requires_wallet_type') and self.config.get('use_' + name):
                try:
                    self.load_plugin(name)
                except BaseException as e:
                    traceback.print_exc(file=sys.stdout)
                    self.print_error("cannot initialize plugin %s:" % name, str(e))

    def get(self, name):
        return self.plugins.get(name)

    def count(self):
        return len(self.plugins)

    def load_plugin(self, name):
        if name in self.plugins:
            return self.plugins[name]
        full_name = 'electrum_nmc_plugins.' + name + '.' + self.gui_name
        loader = pkgutil.find_loader(full_name)
        if not loader:
            raise RuntimeError("%s implementation for %s plugin not found"
                               % (self.gui_name, name))
        p = loader.load_module(full_name)
        plugin = p.Plugin(self, self.config, name)
        self.add_jobs(plugin.thread_jobs())
        self.plugins[name] = plugin
        self.print_error("loaded", name)
        return plugin

    def close_plugin(self, plugin):
        self.remove_jobs(plugin.thread_jobs())

    def enable(self, name):
        self.config.set_key('use_' + name, True, True)
        p = self.get(name)
        if p:
            return p
        return self.load_plugin(name)

    def disable(self, name):
        self.config.set_key('use_' + name, False, True)
        p = self.get(name)
        if not p:
            return
        self.plugins.pop(name)
        p.close()
        self.print_error("closed", name)

    def toggle(self, name):
        p = self.get(name)
        return self.disable(name) if p else self.enable(name)

    def is_available(self, name, w):
        d = self.descriptions.get(name)
        if not d:
            return False
        deps = d.get('requires', [])
        for dep, s in deps:
            try:
                __import__(dep)
            except ImportError:
                return False
        requires = d.get('requires_wallet_type', [])
        return not requires or w.wallet_type in requires

    def get_hardware_support(self):
        out = []
        for name, (gui_good, details) in self.hw_wallets.items():
            if gui_good:
                try:
                    p = self.get_plugin(name)
                    if p.is_enabled():
                        out.append([name, details[2], p])
                except:
                    traceback.print_exc()
                    self.print_error("cannot load plugin for:", name)
        return out

    def register_wallet_type(self, name, gui_good, wallet_type):
        from .wallet import register_wallet_type, register_constructor
        self.print_error("registering wallet type", (wallet_type, name))
        def loader():
            plugin = self.get_plugin(name)
            register_constructor(wallet_type, plugin.wallet_class)
        register_wallet_type(wallet_type)
        plugin_loaders[wallet_type] = loader

    def register_keystore(self, name, gui_good, details):
        from .keystore import register_keystore
        def dynamic_constructor(d):
            return self.get_plugin(name).keystore_class(d)
        if details[0] == 'hardware':
            self.hw_wallets[name] = (gui_good, details)
            self.print_error("registering hardware %s: %s" %(name, details))
            register_keystore(details[1], dynamic_constructor)

    def get_plugin(self, name):
        if not name in self.plugins:
            self.load_plugin(name)
        return self.plugins[name]

    def run(self):
        while self.is_running():
            time.sleep(0.1)
            self.run_jobs()
        self.on_stop()


def hook(func):
    hook_names.add(func.__name__)
    return func

def run_hook(name, *args):
    results = []
    f_list = hooks.get(name, [])
    for p, f in f_list:
        if p.is_enabled():
            try:
                r = f(*args)
            except Exception:
                print_error("Plugin error")
                traceback.print_exc(file=sys.stdout)
                r = False
            if r:
                results.append(r)

    if results:
        assert len(results) == 1, results
        return results[0]


class BasePlugin(PrintError):

    def __init__(self, parent, config, name):
        self.parent = parent  # The plugins object
        self.name = name
        self.config = config
        self.wallet = None
        # add self to hooks
        for k in dir(self):
            if k in hook_names:
                l = hooks.get(k, [])
                l.append((self, getattr(self, k)))
                hooks[k] = l

    def diagnostic_name(self):
        return self.name

    def __str__(self):
        return self.name

    def close(self):
        # remove self from hooks
        for k in dir(self):
            if k in hook_names:
                l = hooks.get(k, [])
                l.remove((self, getattr(self, k)))
                hooks[k] = l
        self.parent.close_plugin(self)
        self.on_close()

    def on_close(self):
        pass

    def requires_settings(self):
        return False

    def thread_jobs(self):
        return []

    def is_enabled(self):
        return self.is_available() and self.config.get('use_'+self.name) is True

    def is_available(self):
        return True

    def can_user_disable(self):
        return True

    def settings_dialog(self):
        pass


class DeviceNotFoundError(Exception):
    pass

class DeviceUnpairableError(Exception):
    pass

Device = namedtuple("Device", "path interface_number id_ product_key usage_page")
DeviceInfo = namedtuple("DeviceInfo", "device label initialized")

class DeviceMgr(ThreadJob, PrintError):
    '''Manages hardware clients.  A client communicates over a hardware
    channel with the device.

    In addition to tracking device HID IDs, the device manager tracks
    hardware wallets and manages wallet pairing.  A HID ID may be
    paired with a wallet when it is confirmed that the hardware device
    matches the wallet, i.e. they have the same master public key.  A
    HID ID can be unpaired if e.g. it is wiped.

    Because of hotplugging, a wallet must request its client
    dynamically each time it is required, rather than caching it
    itself.

    The device manager is shared across plugins, so just one place
    does hardware scans when needed.  By tracking HID IDs, if a device
    is plugged into a different port the wallet is automatically
    re-paired.

    Wallets are informed on connect / disconnect events.  It must
    implement connected(), disconnected() callbacks.  Being connected
    implies a pairing.  Callbacks can happen in any thread context,
    and we do them without holding the lock.

    Confusingly, the HID ID (serial number) reported by the HID system
    doesn't match the device ID reported by the device itself.  We use
    the HID IDs.

    This plugin is thread-safe.  Currently only devices supported by
    hidapi are implemented.'''

    def __init__(self, config):
        super(DeviceMgr, self).__init__()
        # Keyed by xpub.  The value is the device id
        # has been paired, and None otherwise.
        self.xpub_ids = {}
        # A list of clients.  The key is the client, the value is
        # a (path, id_) pair.
        self.clients = {}
        # What we recognise.  Each entry is a (vendor_id, product_id)
        # pair.
        self.recognised_hardware = set()
        # Custom enumerate functions for devices we don't know about.
        self.enumerate_func = set()
        # For synchronization
        self.lock = threading.RLock()
        self.hid_lock = threading.RLock()
        self.config = config

    def thread_jobs(self):
        # Thread job to handle device timeouts
        return [self]

    def run(self):
        '''Handle device timeouts.  Runs in the context of the Plugins
        thread.'''
        with self.lock:
            clients = list(self.clients.keys())
        cutoff = time.time() - self.config.get_session_timeout()
        for client in clients:
            client.timeout(cutoff)

    def register_devices(self, device_pairs):
        for pair in device_pairs:
            self.recognised_hardware.add(pair)

    def register_enumerate_func(self, func):
        self.enumerate_func.add(func)

    def create_client(self, device, handler, plugin):
        # Get from cache first
        client = self.client_lookup(device.id_)
        if client:
            return client
        client = plugin.create_client(device, handler)
        if client:
            self.print_error("Registering", client)
            with self.lock:
                self.clients[client] = (device.path, device.id_)
        return client

    def xpub_id(self, xpub):
        with self.lock:
            return self.xpub_ids.get(xpub)

    def xpub_by_id(self, id_):
        with self.lock:
            for xpub, xpub_id in self.xpub_ids.items():
                if xpub_id == id_:
                    return xpub
            return None

    def unpair_xpub(self, xpub):
        with self.lock:
            if not xpub in self.xpub_ids:
                return
            _id = self.xpub_ids.pop(xpub)
            self._close_client(_id)

    def unpair_id(self, id_):
        xpub = self.xpub_by_id(id_)
        if xpub:
            self.unpair_xpub(xpub)
        else:
            self._close_client(id_)

    def _close_client(self, id_):
        client = self.client_lookup(id_)
        self.clients.pop(client, None)
        if client:
            client.close()

    def pair_xpub(self, xpub, id_):
        with self.lock:
            self.xpub_ids[xpub] = id_

    def client_lookup(self, id_):
        with self.lock:
            for client, (path, client_id) in self.clients.items():
                if client_id == id_:
                    return client
        return None

    def client_by_id(self, id_):
        '''Returns a client for the device ID if one is registered.  If
        a device is wiped or in bootloader mode pairing is impossible;
        in such cases we communicate by device ID and not wallet.'''
        self.scan_devices()
        return self.client_lookup(id_)

    def client_for_keystore(self, plugin, handler, keystore, force_pair):
        self.print_error("getting client for keystore")
        if handler is None:
            raise Exception(_("Handler not found for") + ' ' + plugin.name + '\n' + _("A library is probably missing."))
        handler.update_status(False)
        devices = self.scan_devices()
        xpub = keystore.xpub
        derivation = keystore.get_derivation()
        client = self.client_by_xpub(plugin, xpub, handler, devices)
        if client is None and force_pair:
            info = self.select_device(plugin, handler, keystore, devices)
            client = self.force_pair_xpub(plugin, handler, info, xpub, derivation, devices)
        if client:
            handler.update_status(True)
        self.print_error("end client for keystore")
        return client

    def client_by_xpub(self, plugin, xpub, handler, devices):
        _id = self.xpub_id(xpub)
        client = self.client_lookup(_id)
        if client:
            # An unpaired client might have another wallet's handler
            # from a prior scan.  Replace to fix dialog parenting.
            client.handler = handler
            return client

        for device in devices:
            if device.id_ == _id:
                return self.create_client(device, handler, plugin)


    def force_pair_xpub(self, plugin, handler, info, xpub, derivation, devices):
        # The wallet has not been previously paired, so let the user
        # choose an unpaired device and compare its first address.
        xtype = bitcoin.xpub_type(xpub)
        client = self.client_lookup(info.device.id_)
        if client and client.is_pairable():
            # See comment above for same code
            client.handler = handler
            # This will trigger a PIN/passphrase entry request
            try:
                client_xpub = client.get_xpub(derivation, xtype)
            except (UserCancelled, RuntimeError):
                 # Bad / cancelled PIN / passphrase
                client_xpub = None
            if client_xpub == xpub:
                self.pair_xpub(xpub, info.device.id_)
                return client

        # The user input has wrong PIN or passphrase, or cancelled input,
        # or it is not pairable
        raise DeviceUnpairableError(
            _('Electrum-NMC cannot pair with your {}.\n\n'
              'Before you request namecoins to be sent to addresses in this '
              'wallet, ensure you can pair with your device, or that you have '
              'its seed (and passphrase, if any).  Otherwise all namecoins you '
              'receive will be unspendable.').format(plugin.device))

    def unpaired_device_infos(self, handler, plugin, devices=None):
        '''Returns a list of DeviceInfo objects: one for each connected,
        unpaired device accepted by the plugin.'''
        if not plugin.libraries_available:
            raise Exception('Missing libraries for {}'.format(plugin.name))
        if devices is None:
            devices = self.scan_devices()
        devices = [dev for dev in devices if not self.xpub_by_id(dev.id_)]
        infos = []
        for device in devices:
            if device.product_key not in plugin.DEVICE_IDS:
                continue
            client = self.create_client(device, handler, plugin)
            if not client:
                continue
            infos.append(DeviceInfo(device, client.label(), client.is_initialized()))

        return infos

    def select_device(self, plugin, handler, keystore, devices=None):
        '''Ask the user to select a device to use if there is more than one,
        and return the DeviceInfo for the device.'''
        while True:
            infos = self.unpaired_device_infos(handler, plugin, devices)
            if infos:
                break
            msg = _('Please insert your {}').format(plugin.device)
            if keystore.label:
                msg += ' ({})'.format(keystore.label)
            msg += '. {}\n\n{}'.format(
                _('Verify the cable is connected and that '
                  'no other application is using it.'),
                _('Try to connect again?')
            )
            if not handler.yes_no_question(msg):
                raise UserCancelled()
            devices = None
        if len(infos) == 1:
            return infos[0]
        # select device by label
        for info in infos:
            if info.label == keystore.label:
                return info
        msg = _("Please select which {} device to use:").format(plugin.device)
        descriptions = [str(info.label) + ' (%s)'%(_("initialized") if info.initialized else _("wiped")) for info in infos]
        c = handler.query_choice(msg, descriptions)
        if c is None:
            raise UserCancelled()
        info = infos[c]
        # save new label
        keystore.set_label(info.label)
        if handler.win.wallet is not None:
            handler.win.wallet.save_keystore()
        return info

    def _scan_devices_with_hid(self):
        try:
            import hid
        except ImportError:
            return []

        with self.hid_lock:
            hid_list = hid.enumerate(0, 0)

        devices = []
        for d in hid_list:
            product_key = (d['vendor_id'], d['product_id'])
            if product_key in self.recognised_hardware:
                # Older versions of hid don't provide interface_number
                interface_number = d.get('interface_number', -1)
                usage_page = d['usage_page']
                id_ = d['serial_number']
                if len(id_) == 0:
                    id_ = str(d['path'])
                id_ += str(interface_number) + str(usage_page)
                devices.append(Device(d['path'], interface_number,
                                      id_, product_key, usage_page))
        return devices

    def scan_devices(self):
        self.print_error("scanning devices...")

        # First see what's connected that we know about
        devices = self._scan_devices_with_hid()

        # Let plugin handlers enumerate devices we don't know about
        for f in self.enumerate_func:
            try:
                new_devices = f()
            except BaseException as e:
                self.print_error('custom device enum failed. func {}, error {}'
                                 .format(str(f), str(e)))
            else:
                devices.extend(new_devices)

        # find out what was disconnected
        pairs = [(dev.path, dev.id_) for dev in devices]
        disconnected_ids = []
        with self.lock:
            connected = {}
            for client, pair in self.clients.items():
                if pair in pairs and client.has_usable_connection_with_device():
                    connected[client] = pair
                else:
                    disconnected_ids.append(pair[1])
            self.clients = connected

        # Unpair disconnected devices
        for id_ in disconnected_ids:
            self.unpair_id(id_)

        return devices<|MERGE_RESOLUTION|>--- conflicted
+++ resolved
@@ -50,11 +50,7 @@
             find = imp.find_module('plugins')
             plugins = imp.load_module('electrum_nmc_plugins', *find)
         else:
-<<<<<<< HEAD
-            plugins = __import__('electrum_nmc_plugins')
-=======
-            import electrum_plugins as plugins
->>>>>>> d03dc0e5
+            import electrum_nmc_plugins as plugins
         self.pkgpath = os.path.dirname(plugins.__file__)
         self.config = config
         self.hw_wallets = {}
