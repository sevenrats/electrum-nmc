--- conflicted
+++ resolved
@@ -69,20 +69,12 @@
       install:
         - pip install requests && ./contrib/pull_locale
         - ./contrib/make_packages
-<<<<<<< HEAD
-        - sudo docker build --no-cache -t electrum-nmc-android-builder-img electrum_nmc/electrum/gui/kivy/tools
-=======
-        - sudo docker build --no-cache -t electrum-android-builder-img contrib/android
->>>>>>> 957d6345
+        - sudo docker build --no-cache -t electrum-nmc-android-builder-img contrib/android
       script:
         - sudo chown -R 1000:1000 .
         # Output something every minute or Travis kills the job
         - while sleep 60; do echo "=====[ $SECONDS seconds still running ]====="; done &
-<<<<<<< HEAD
-        - sudo docker run -it -u 1000:1000 --rm --name electrum-nmc-android-builder-cont --env CI=true -v $PWD:/home/user/wspace/electrum --workdir /home/user/wspace/electrum electrum-nmc-android-builder-img ./contrib/make_apk
-=======
-        - sudo docker run -it -u 1000:1000 --rm --name electrum-android-builder-cont --env CI=true -v $PWD:/home/user/wspace/electrum --workdir /home/user/wspace/electrum electrum-android-builder-img ./contrib/android/make_apk
->>>>>>> 957d6345
+        - sudo docker run -it -u 1000:1000 --rm --name electrum-nmc-android-builder-cont --env CI=true -v $PWD:/home/user/wspace/electrum --workdir /home/user/wspace/electrum electrum-nmc-android-builder-img ./contrib/android/make_apk
         # kill background sleep loop
         - kill %1
         - ls -la bin
