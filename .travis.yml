--- conflicted
+++ resolved
@@ -12,15 +12,6 @@
     packages:
       - libsecp256k1-0
 before_install:
-<<<<<<< HEAD
-  # TODO: switch back to apt-get after Namecoin Core has a PPA
-  #- sudo add-apt-repository -y ppa:bitcoin/bitcoin
-  #- sudo apt-get -qq update
-  #- sudo apt-get install -yq bitcoind
-  - curl https://www.namecoin.org/files/namecoin-core/namecoin-core-0.18.0/namecoin-0.18.0-x86_64-linux-gnu.tar.gz | tar -xz
-  - sudo cp -a namecoin-0.18.0/* /usr/
-=======
->>>>>>> a7dfcd72
   - git tag
 install:
   - pip install -r contrib/requirements/requirements-travis.txt
@@ -28,12 +19,6 @@
   - pip: true
   - directories:
     - /tmp/electrum-build
-<<<<<<< HEAD
-before_script:
-    - electrum_nmc/electrum/tests/regtest/start_bitcoind.sh
-    - electrum_nmc/electrum/tests/regtest/start_electrumx.sh
-=======
->>>>>>> a7dfcd72
 script:
     - tox
     - ./contrib/check_nmc_rebranding
@@ -44,15 +29,18 @@
   include:
     - name: "Regtest functional tests"
       before_install:
-        - sudo add-apt-repository -y ppa:bitcoin/bitcoin
-        - sudo apt-get -qq update
-        - sudo apt-get install -yq bitcoind
+        # TODO: switch back to apt-get after Namecoin Core has a PPA
+        #- sudo add-apt-repository -y ppa:bitcoin/bitcoin
+        #- sudo apt-get -qq update
+        #- sudo apt-get install -yq bitcoind
+        - curl https://www.namecoin.org/files/namecoin-core/namecoin-core-0.18.0/namecoin-0.18.0-x86_64-linux-gnu.tar.gz | tar -xz
+        - sudo cp -a namecoin-0.18.0/* /usr/
       install:
         - pip install -r contrib/requirements/requirements.txt
         - pip install electrumx
       before_script:
-          - electrum/tests/regtest/start_bitcoind.sh
-          - electrum/tests/regtest/start_electrumx.sh
+          - electrum_nmc/electrum/tests/regtest/start_bitcoind.sh
+          - electrum_nmc/electrum/tests/regtest/start_electrumx.sh
       script:
         - python -m unittest electrum/tests/regtest.py
       after_success: True
@@ -88,11 +76,7 @@
         - sudo chown -R 1000:1000 .
         # Output something every minute or Travis kills the job
         - while sleep 60; do echo "=====[ $SECONDS seconds still running ]====="; done &
-<<<<<<< HEAD
-        - sudo docker run -it -u 1000:1000 --rm --name electrum-nmc-android-builder-cont -v $PWD:/home/user/wspace/electrum --workdir /home/user/wspace/electrum electrum-nmc-android-builder-img ./contrib/make_apk
-=======
-        - sudo docker run -it -u 1000:1000 --rm --name electrum-android-builder-cont --env CI=true -v $PWD:/home/user/wspace/electrum --workdir /home/user/wspace/electrum electrum-android-builder-img ./contrib/make_apk
->>>>>>> a7dfcd72
+        - sudo docker run -it -u 1000:1000 --rm --name electrum-nmc-android-builder-cont --env CI=true -v $PWD:/home/user/wspace/electrum --workdir /home/user/wspace/electrum electrum-nmc-android-builder-img ./contrib/make_apk
         # kill background sleep loop
         - kill %1
         - ls -la bin
