--- conflicted
+++ resolved
@@ -27,21 +27,13 @@
       language: python
       python: 3.7
       install:
-<<<<<<< HEAD
         # TODO: switch back to apt-get after Namecoin Core has a PPA
         #- sudo add-apt-repository -y ppa:bitcoin/bitcoin
         #- sudo apt-get -qq update
         #- sudo apt-get install -yq bitcoind
         - curl https://www.namecoin.org/files/namecoin-core/namecoin-core-0.19.0.1/namecoin-0.19.0.1-x86_64-linux-gnu.tar.gz | tar -xz
         - sudo cp -a namecoin-0.19.0.1/* /usr/
-        - pip install -r contrib/requirements/requirements.txt
-=======
-        - sudo add-apt-repository -y ppa:bitcoin/bitcoin
-        - sudo apt-get -qq update
-        - sudo apt-get install -yq bitcoind
-        - sudo apt-get -y install libsecp256k1-0
         - pip install .[tests]
->>>>>>> a41a0a88
         - pip install electrumx
       before_script:
           - electrum_nmc/electrum/tests/regtest/start_bitcoind.sh
